--- conflicted
+++ resolved
@@ -751,23 +751,8 @@
 						f.setMetaValue(3, plot_nr);
 						f.setCharge(c);
 						f.setOverallQuality(final_score);
-<<<<<<< HEAD
-						if (debug)
-						{
-							f.setMetaValue("score_fit",fit_score);
-							f.setMetaValue("score_correlation",correlation);
-              if (egh_tau!=0)
-              {
-                egh_tau = (static_cast<EGHTraceFitter<PeakType>*>(fitter))->getTau();
-                f.setMetaValue("EGH_tau",egh_tau);
-                f.setMetaValue("EGH_height",(static_cast<EGHTraceFitter<PeakType>*>(fitter))->getHeight());
-                f.setMetaValue("EGH_sigma",(static_cast<EGHTraceFitter<PeakType>*>(fitter))->getSigmaSquare());
-              }
-						}
-=======
 						f.setMetaValue("score_fit",fit_score);
 						f.setMetaValue("score_correlation",correlation);
->>>>>>> dc6b27e6
 						f.setRT(fitter->getCenter());
 						f.setWidth(fitter->getFWHM());
 
@@ -780,21 +765,12 @@
               f.setMetaValue("EGH_sigma",(static_cast<EGHTraceFitter<PeakType>*>(fitter))->getSigmaSquare());
 						}
 						
-<<<<<<< HEAD
-						//Calculate the mass of the feature: maximum, average, monoisotopic            
-            if(reported_mz_=="maximum")
-						{
-							f.setMZ(traces[traces.getTheoreticalmaxPosition()].getAvgMZ());
-						}
-            else if(reported_mz_=="average")
-=======
 						// Calculate the mass of the feature: maximum, average, monoisotopic            
             if (reported_mz_ == "maximum")
 						{
 							f.setMZ(traces[traces.getTheoreticalmaxPosition()].getAvgMZ());
 						}
             else if(reported_mz_ == "average")
->>>>>>> dc6b27e6
 						{
 							DoubleReal total_intensity = 0.0;
 							DoubleReal average_mz = 0.0;
@@ -809,11 +785,7 @@
 							average_mz /= total_intensity;
 							f.setMZ(average_mz);
 						}
-<<<<<<< HEAD
-            else if(reported_mz_=="monoisotopic")
-=======
             else if (reported_mz_ == "monoisotopic")
->>>>>>> dc6b27e6
 						{
 							DoubleReal mono_mz = traces[traces.getTheoreticalmaxPosition()].getAvgMZ();
               mono_mz -= (Constants::PROTON_MASS_U/c) * (traces.getTheoreticalmaxPosition() + best_pattern.theoretical_pattern.trimmed_left);
