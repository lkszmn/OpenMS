// --------------------------------------------------------------------------
//                   OpenMS -- Open-Source Mass Spectrometry
// --------------------------------------------------------------------------
// Copyright The OpenMS Team -- Eberhard Karls University Tuebingen,
// ETH Zurich, and Freie Universitaet Berlin 2002-2016.
//
// This software is released under a three-clause BSD license:
//  * Redistributions of source code must retain the above copyright
//    notice, this list of conditions and the following disclaimer.
//  * Redistributions in binary form must reproduce the above copyright
//    notice, this list of conditions and the following disclaimer in the
//    documentation and/or other materials provided with the distribution.
//  * Neither the name of any author or any participating institution
//    may be used to endorse or promote products derived from this software
//    without specific prior written permission.
// For a full list of authors, refer to the file AUTHORS.
// --------------------------------------------------------------------------
// THIS SOFTWARE IS PROVIDED BY THE COPYRIGHT HOLDERS AND CONTRIBUTORS "AS IS"
// AND ANY EXPRESS OR IMPLIED WARRANTIES, INCLUDING, BUT NOT LIMITED TO, THE
// IMPLIED WARRANTIES OF MERCHANTABILITY AND FITNESS FOR A PARTICULAR PURPOSE
// ARE DISCLAIMED. IN NO EVENT SHALL ANY OF THE AUTHORS OR THE CONTRIBUTING
// INSTITUTIONS BE LIABLE FOR ANY DIRECT, INDIRECT, INCIDENTAL, SPECIAL,
// EXEMPLARY, OR CONSEQUENTIAL DAMAGES (INCLUDING, BUT NOT LIMITED TO,
// PROCUREMENT OF SUBSTITUTE GOODS OR SERVICES; LOSS OF USE, DATA, OR PROFITS;
// OR BUSINESS INTERRUPTION) HOWEVER CAUSED AND ON ANY THEORY OF LIABILITY,
// WHETHER IN CONTRACT, STRICT LIABILITY, OR TORT (INCLUDING NEGLIGENCE OR
// OTHERWISE) ARISING IN ANY WAY OUT OF THE USE OF THIS SOFTWARE, EVEN IF
// ADVISED OF THE POSSIBILITY OF SUCH DAMAGE.
//
// --------------------------------------------------------------------------
// $Maintainer: Hannes Roest $
// $Authors: Hannes Roest $
// --------------------------------------------------------------------------

#include <OpenMS/ANALYSIS/OPENSWATH/MRMFeatureFinderScoring.h>

// data access
#include <OpenMS/ANALYSIS/OPENSWATH/DATAACCESS/DataAccessHelper.h>
#include <OpenMS/ANALYSIS/OPENSWATH/DATAACCESS/SimpleOpenMSSpectraAccessFactory.h>
#include <OpenMS/ANALYSIS/OPENSWATH/DATAACCESS/MRMFeatureAccessOpenMS.h>
#include <OpenMS/ANALYSIS/OPENSWATH/DATAACCESS/DataAccessHelper.h>

// peak picking & noise estimation
#include <OpenMS/ANALYSIS/OPENSWATH/OPENSWATHALGO/ALGO/MRMScoring.h>
#include <OpenMS/FILTERING/NOISEESTIMATION/SignalToNoiseEstimatorMedian.h>
#include <OpenMS/ANALYSIS/OPENSWATH/MRMTransitionGroupPicker.h>

#include <boost/range/adaptor/map.hpp>
#include <boost/foreach.hpp>

#define run_identifier "unique_run_identifier"

bool SortDoubleDoublePairFirst(const std::pair<double, double>& left, const std::pair<double, double>& right)
{
  return left.first < right.first;
}

void processFeatureForOutput(OpenMS::Feature& curr_feature, bool write_convex_hull_, double
                             quantification_cutoff_, double& total_intensity, double& total_peak_apices, std::string ms_level)
{
  // Save some space when writing out the featureXML
  if (!write_convex_hull_)
  {
    curr_feature.getConvexHulls().clear();
  }

  // Ensure a unique id is present
  curr_feature.ensureUniqueId();

  // Sum up intensities of the MS2 features
  if (curr_feature.getMZ() > quantification_cutoff_ && ms_level == "MS2")
  {
    total_intensity += curr_feature.getIntensity();
    total_peak_apices += (double)curr_feature.getMetaValue("peak_apex_int");
  }

  curr_feature.setMetaValue("FeatureLevel", ms_level);
}

namespace OpenMS
{

  MRMFeatureFinderScoring::MRMFeatureFinderScoring() :
    DefaultParamHandler("MRMFeatureFinderScoring"),
    ProgressLogger()
  {
    defaults_.setValue("stop_report_after_feature", -1, "Stop reporting after feature (ordered by quality; -1 means do not stop).");
    defaults_.setValue("rt_extraction_window", -1.0, "Only extract RT around this value (-1 means extract over the whole range, a value of 500 means to extract around +/- 500 s of the expected elution). For this to work, the TraML input file needs to contain normalized RT values.");
    defaults_.setValue("rt_normalization_factor", 1.0, "The normalized RT is expected to be between 0 and 1. If your normalized RT has a different range, pass this here (e.g. it goes from 0 to 100, set this value to 100)");
    defaults_.setValue("quantification_cutoff", 0.0, "Cutoff in m/z below which peaks should not be used for quantification any more", ListUtils::create<String>("advanced"));
    defaults_.setMinFloat("quantification_cutoff", 0.0);
    defaults_.setValue("write_convex_hull", "false", "Whether to write out all points of all features into the featureXML", ListUtils::create<String>("advanced"));
    defaults_.setValidStrings("write_convex_hull", ListUtils::create<String>("true,false"));
    defaults_.setValue("add_up_spectra", 1, "Add up spectra around the peak apex (needs to be a non-even integer)", ListUtils::create<String>("advanced"));
    defaults_.setMinInt("add_up_spectra", 1);
    defaults_.setValue("spacing_for_spectra_resampling", 0.005, "If spectra are to be added, use this spacing to add them up", ListUtils::create<String>("advanced"));
    defaults_.setMinFloat("spacing_for_spectra_resampling", 0.0);
    defaults_.setValue("uis_threshold_sn", -1, "S/N threshold to consider identification transition (set to -1 to consider all)");
    defaults_.setValue("uis_threshold_peak_area", 0, "Peak area threshold to consider identification transition (set to -1 to consider all)");

    defaults_.insert("TransitionGroupPicker:", MRMTransitionGroupPicker().getDefaults());

    defaults_.insert("DIAScoring:", DIAScoring().getDefaults());

    defaults_.insert("EMGScoring:", EmgScoring().getDefaults());

    // One can turn on / off each score individually
    Param scores_to_use;
    scores_to_use.setValue("use_shape_score", "true", "Use the shape score (this score measures the similarity in shape of the transitions using a cross-correlation)", ListUtils::create<String>("advanced"));
    scores_to_use.setValidStrings("use_shape_score", ListUtils::create<String>("true,false"));
    scores_to_use.setValue("use_coelution_score", "true", "Use the coelution score (this score measures the similarity in coelution of the transitions using a cross-correlation)", ListUtils::create<String>("advanced"));
    scores_to_use.setValidStrings("use_coelution_score", ListUtils::create<String>("true,false"));
    scores_to_use.setValue("use_rt_score", "true", "Use the retention time score (this score measure the difference in retention time)", ListUtils::create<String>("advanced"));
    scores_to_use.setValidStrings("use_rt_score", ListUtils::create<String>("true,false"));
    scores_to_use.setValue("use_library_score", "true", "Use the library score", ListUtils::create<String>("advanced"));
    scores_to_use.setValidStrings("use_library_score", ListUtils::create<String>("true,false"));
    scores_to_use.setValue("use_elution_model_score", "true", "Use the elution model (EMG) score (this score fits a gaussian model to the peak and checks the fit)", ListUtils::create<String>("advanced"));
    scores_to_use.setValidStrings("use_elution_model_score", ListUtils::create<String>("true,false"));
    scores_to_use.setValue("use_intensity_score", "true", "Use the intensity score", ListUtils::create<String>("advanced"));
    scores_to_use.setValidStrings("use_intensity_score", ListUtils::create<String>("true,false"));
    scores_to_use.setValue("use_nr_peaks_score", "true", "Use the number of peaks score", ListUtils::create<String>("advanced"));
    scores_to_use.setValidStrings("use_nr_peaks_score", ListUtils::create<String>("true,false"));
    scores_to_use.setValue("use_total_xic_score", "true", "Use the total XIC score", ListUtils::create<String>("advanced"));
    scores_to_use.setValidStrings("use_total_xic_score", ListUtils::create<String>("true,false"));
    scores_to_use.setValue("use_sn_score", "true", "Use the SN (signal to noise) score", ListUtils::create<String>("advanced"));
    scores_to_use.setValidStrings("use_sn_score", ListUtils::create<String>("true,false"));
    scores_to_use.setValue("use_dia_scores", "true", "Use the DIA (SWATH) scores", ListUtils::create<String>("advanced"));
    scores_to_use.setValidStrings("use_dia_scores", ListUtils::create<String>("true,false"));
    scores_to_use.setValue("use_ms1_correlation", "false", "Use the correlation scores with the MS1 elution profiles", ListUtils::create<String>("advanced"));
    scores_to_use.setValidStrings("use_ms1_correlation", ListUtils::create<String>("true,false"));
    scores_to_use.setValue("use_ms1_fullscan", "false", "Use the full MS1 scan at the peak apex for scoring (ppm accuracy of precursor and isotopic pattern)", ListUtils::create<String>("advanced"));
    scores_to_use.setValidStrings("use_ms1_fullscan", ListUtils::create<String>("true,false"));
    scores_to_use.setValue("use_uis_scores", "false", "Use UIS scores for peptidoform identification ", ListUtils::create<String>("advanced"));
    scores_to_use.setValidStrings("use_uis_scores", ListUtils::create<String>("true,false"));
    defaults_.insert("Scores:", scores_to_use);

    // write defaults into Param object param_
    defaultsToParam_();

    strict_ = true;
  }

  MRMFeatureFinderScoring::~MRMFeatureFinderScoring()
  {
  }

  void MRMFeatureFinderScoring::pickExperiment(MSExperiment<Peak1D>& chromatograms,
                                               FeatureMap& output, TargetedExperiment& transition_exp_,
                                               TransformationDescription trafo, MSExperiment<Peak1D>& swath_map)
  {
    OpenSwath::LightTargetedExperiment transition_exp;
    OpenSwathDataAccessHelper::convertTargetedExp(transition_exp_, transition_exp);
    TransitionGroupMapType transition_group_map;

    boost::shared_ptr<MSExperiment<Peak1D> > sh_chromatograms = boost::make_shared<MSExperiment<Peak1D> >(chromatograms);
    boost::shared_ptr<MSExperiment<Peak1D> > sh_swath_map = boost::make_shared<MSExperiment<Peak1D> >(swath_map);

    OpenSwath::SpectrumAccessPtr chromatogram_ptr = SimpleOpenMSSpectraFactory::getSpectrumAccessOpenMSPtr(sh_chromatograms);
    OpenSwath::SpectrumAccessPtr empty_swath_ptr = SimpleOpenMSSpectraFactory::getSpectrumAccessOpenMSPtr(sh_swath_map);

    pickExperiment(chromatogram_ptr, output, transition_exp, trafo, empty_swath_ptr, transition_group_map);
  }

  void MRMFeatureFinderScoring::pickExperiment(OpenSwath::SpectrumAccessPtr input,
                                               FeatureMap& output, OpenSwath::LightTargetedExperiment& transition_exp,
                                               TransformationDescription trafo, OpenSwath::SpectrumAccessPtr swath_map,
                                               TransitionGroupMapType& transition_group_map)
  {
    updateMembers_();

    //
    // Step 1
    //
    // Store the peptide retention times in an intermediate map
    prepareProteinPeptideMaps_(transition_exp);

    // Store the proteins from the input in the output feature map
    std::vector<ProteinHit> protein_hits;
    for (Size i = 0; i < transition_exp.getProteins().size(); i++)
    {
      const ProteinType& prot = transition_exp.getProteins()[i];
      ProteinHit prot_hit = ProteinHit();
      prot_hit.setSequence(prot.sequence);
      prot_hit.setAccession(prot.id);
      protein_hits.push_back(prot_hit);
    }

    ProteinIdentification prot_id = ProteinIdentification();
    prot_id.setHits(protein_hits);
    prot_id.setIdentifier(run_identifier);
    output.getProteinIdentifications().push_back(prot_id);

    //
    // Step 2
    //
    // Create all MRM transition groups from the individual transitions.
    mapExperimentToTransitionList(input, transition_exp, transition_group_map, trafo, rt_extraction_window_);
    int counter = 0;
    for (TransitionGroupMapType::iterator trgroup_it = transition_group_map.begin(); trgroup_it != transition_group_map.end(); ++trgroup_it)
    {
      if (trgroup_it->second.getChromatograms().size() > 0) {counter++; }
    }
    std::cout << "Will analyse " << counter << " peptides with a total of " << transition_exp.getTransitions().size() << " transitions " << std::endl;

    //
    // Step 3
    //
    // Go through all transition groups: first create consensus features, then score them
    Size progress = 0;
    startProgress(0, transition_group_map.size(), "picking peaks");
    for (TransitionGroupMapType::iterator trgroup_it = transition_group_map.begin(); trgroup_it != transition_group_map.end(); ++trgroup_it)
    {

      setProgress(++progress);
      MRMTransitionGroupType& transition_group = trgroup_it->second;
      if (transition_group.getChromatograms().size() == 0 || transition_group.getTransitions().size() == 0)
      {
        continue;
      }

      MRMTransitionGroupPicker trgroup_picker;
      trgroup_picker.setParameters(param_.copy("TransitionGroupPicker:", true));
      trgroup_picker.pickTransitionGroup(transition_group);
      scorePeakgroups(trgroup_it->second, trafo, swath_map, output);

    }
    endProgress();

    //output.sortByPosition(); // if the exact same order is needed
    return;
  }

  void MRMFeatureFinderScoring::prepareProteinPeptideMaps_(const OpenSwath::LightTargetedExperiment& transition_exp)
  {
    for (Size i = 0; i < transition_exp.getCompounds().size(); i++)
    {
      PeptideRefMap_[transition_exp.getCompounds()[i].id] = &transition_exp.getCompounds()[i];
    }
  }

  void MRMFeatureFinderScoring::splitTransitionGroupsDetection_(MRMTransitionGroupType& transition_group, MRMTransitionGroupType& transition_group_detection)
  {
    std::vector<TransitionType> tr = transition_group.getTransitions();
    std::vector<std::string> detecting_transitions;
    for (std::vector<TransitionType>::const_iterator tr_it = tr.begin(); tr_it != tr.end(); ++tr_it)
    {
      if (tr_it->isDetectingTransition())
      {
        detecting_transitions.push_back(tr_it->getNativeID());
      }
    }

    if (detecting_transitions.size() == transition_group.getTransitions().size())
    {
      transition_group_detection = transition_group;
    }
    else
    {
      transition_group_detection = transition_group.subset(detecting_transitions);
    }
  }

  void MRMFeatureFinderScoring::splitTransitionGroupsIdentification_(MRMTransitionGroupType& transition_group, MRMTransitionGroupType& transition_group_identification, MRMTransitionGroupType& transition_group_identification_decoy)
  {
    std::vector<TransitionType> tr = transition_group.getTransitions();
    std::vector<std::string> identifying_transitions, identifying_transitions_decoy;
    for (std::vector<TransitionType>::iterator tr_it = tr.begin(); tr_it != tr.end(); ++tr_it)
    {
      if (tr_it->isIdentifyingTransition())
      {
        if (tr_it->decoy)
        {
          identifying_transitions_decoy.push_back(tr_it->getNativeID());
        }
        else
        {
          identifying_transitions.push_back(tr_it->getNativeID());
        }
      }
    }

    transition_group_identification = transition_group.subsetDependent(identifying_transitions);
    transition_group_identification_decoy = transition_group.subsetDependent(identifying_transitions_decoy);
  }

  OpenSwath_Scores MRMFeatureFinderScoring::scoreIdentification_(MRMTransitionGroupType& trgr_ident, 
                                                                 OpenSwathScoring& scorer, const size_t feature_idx,
                                                                 const std::vector<std::string> native_ids_detection,
                                                                 const double sn_win_len_,
                                                                 const unsigned int sn_bin_count_,
                                                                 bool write_log_messages,
                                                                 OpenSwath::SpectrumAccessPtr swath_map)
  {
    typedef MRMTransitionGroupType::PeakType PeakT;
    MRMFeature idmrmfeature = trgr_ident.getFeaturesMuteable()[feature_idx];
    OpenSwath::IMRMFeature* idimrmfeature = new MRMFeatureOpenMS(idmrmfeature);  

    std::vector<std::string> native_ids_identification;
    std::vector<OpenSwath::ISignalToNoisePtr> signal_noise_estimators_identification;

    for (Size i = 0; i < trgr_ident.size(); i++)
    {
      String trgr_nativeid = trgr_ident.getTransitions()[i].getNativeID();
      OpenSwath::ISignalToNoisePtr snptr( new OpenMS::SignalToNoiseOpenMS< PeakT >(
            trgr_ident.getChromatogram(trgr_nativeid), sn_win_len_, sn_bin_count_, write_log_messages));

      if ( (snptr->getValueAtRT(idmrmfeature.getRT()) > uis_threshold_sn_) && 
           (idmrmfeature.getFeature(trgr_nativeid).getIntensity() > uis_threshold_peak_area_))
      {
        signal_noise_estimators_identification.push_back(snptr);
        native_ids_identification.push_back(trgr_nativeid);
      }
    }

    OpenSwath_Scores idscores;
    if (native_ids_identification.size() > 0)
    {
      scorer.calculateChromatographicIdScores(idimrmfeature,
                                              native_ids_identification, 
                                              native_ids_detection,
                                              signal_noise_estimators_identification,
                                              idscores);

      std::stringstream ind_transition_names;
      std::stringstream ind_log_intensity;
      for (size_t i = 0; i < native_ids_identification.size(); i++)
      {
        if (i != 0)
        {
          ind_transition_names << ";";
          ind_log_intensity << ";";
        }
        ind_transition_names << native_ids_identification[i];
        if (idmrmfeature.getFeature(native_ids_identification[i]).getIntensity() > 0)
        {
          ind_log_intensity << std::log(idmrmfeature.getFeature(native_ids_identification[i]).getIntensity());
        }
        else
        {
          ind_log_intensity << 0;
        }
      }
      idscores.ind_transition_names = ind_transition_names.str();
      idscores.ind_log_intensity = ind_log_intensity.str();
      idscores.ind_num_transitions = native_ids_identification.size();
    }

    bool swath_present = (swath_map->getNrSpectra() > 0);
    if (swath_present && su_.use_dia_scores_ && native_ids_identification.size() > 0)
    {
      std::stringstream ind_isotope_correlation, ind_isotope_overlap, ind_massdev_score;
      for (size_t i = 0; i < native_ids_identification.size(); i++)
      {
        OpenSwath_Scores tmp_scores;

        scorer.calculateDIAIdScores(idimrmfeature, 
                                    trgr_ident.getTransition(native_ids_identification[i]),
                                    swath_map, diascoring_, tmp_scores);

        if (i != 0)
        {
          ind_isotope_correlation << ";";
          ind_isotope_overlap << ";";
          ind_massdev_score << ";";
        }
        ind_isotope_correlation << tmp_scores.isotope_correlation;
        ind_isotope_overlap << tmp_scores.isotope_overlap;
        ind_massdev_score << tmp_scores.massdev_score;
      }
      idscores.ind_isotope_correlation = ind_isotope_correlation.str();
      idscores.ind_isotope_overlap = ind_isotope_overlap.str();
      idscores.ind_massdev_score = ind_massdev_score.str();
    }

    delete idimrmfeature;
    return idscores;
  }

  void MRMFeatureFinderScoring::scorePeakgroups(MRMTransitionGroupType& transition_group,
                                                TransformationDescription& trafo, OpenSwath::SpectrumAccessPtr swath_map,
                                                FeatureMap& output, bool ms1only)
  {
    MRMTransitionGroupType transition_group_detection, transition_group_identification, transition_group_identification_decoy;
    splitTransitionGroupsDetection_(transition_group, transition_group_detection);
    if (su_.use_uis_scores)
    {
      splitTransitionGroupsIdentification_(transition_group, transition_group_identification, transition_group_identification_decoy);
    }

    typedef MRMTransitionGroupType::PeakType PeakT;
    std::vector<OpenSwath::ISignalToNoisePtr> signal_noise_estimators;
    std::vector<MRMFeature> feature_list;

    double sn_win_len_ = (double)param_.getValue("TransitionGroupPicker:PeakPickerMRM:sn_win_len");
    unsigned int sn_bin_count_ = (unsigned int)param_.getValue("TransitionGroupPicker:PeakPickerMRM:sn_bin_count");
    bool write_log_messages = (bool)param_.getValue("TransitionGroupPicker:PeakPickerMRM:write_sn_log_messages").toBool();
    // currently we cannot do much about the log messages and they mostly occur in decoy transition signals
    for (Size k = 0; k < transition_group_detection.getChromatograms().size(); k++)
    {
      OpenSwath::ISignalToNoisePtr snptr(new OpenMS::SignalToNoiseOpenMS<PeakT>(
            transition_group_detection.getChromatograms()[k], sn_win_len_, sn_bin_count_, write_log_messages));
      signal_noise_estimators.push_back(snptr);
    }

    // skip MS1 noise estimator if we perform fragment ion analysis
    std::vector<OpenSwath::ISignalToNoisePtr> ms1_signal_noise_estimators;
    if (ms1only)
    {
      for (Size k = 0; k < transition_group_detection.getPrecursorChromatograms().size(); k++)
      {
        OpenSwath::ISignalToNoisePtr snptr(new OpenMS::SignalToNoiseOpenMS<PeakT>(
              transition_group_detection.getPrecursorChromatograms()[k], sn_win_len_, sn_bin_count_, write_log_messages));
        ms1_signal_noise_estimators.push_back(snptr);
      }
    }

    // get the expected rt value for this compound
    const PeptideType* pep = PeptideRefMap_[transition_group_detection.getTransitionGroupID()];
    double expected_rt = pep->rt;
    TransformationDescription newtr = trafo;
    newtr.invert();
    expected_rt = newtr.apply(expected_rt);

    OpenSwathScoring scorer;
    scorer.initialize(rt_normalization_factor_, add_up_spectra_, spacing_for_spectra_resampling_, su_);

    size_t feature_idx = 0;
    // Go through all peak groups (found MRM features) and score them
    for (std::vector<MRMFeature>::iterator mrmfeature = transition_group_detection.getFeaturesMuteable().begin();
         mrmfeature != transition_group_detection.getFeaturesMuteable().end(); ++mrmfeature)
    {
      OpenSwath::IMRMFeature* imrmfeature;
      imrmfeature = new MRMFeatureOpenMS(*mrmfeature);

      LOG_DEBUG << "scoring feature " << (*mrmfeature) << " == " << mrmfeature->getMetaValue("PeptideRef") <<
        " [ expected RT " << PeptideRefMap_[mrmfeature->getMetaValue("PeptideRef")]->rt << " / " << expected_rt << " ]" <<
        " with " << transition_group_detection.size()  << " nr transitions and nr chromats " << 
        transition_group_detection.getChromatograms().size() << std::endl;

      int group_size = boost::numeric_cast<int>(transition_group_detection.size());
      if (group_size == 0 && !ms1only)
      {
<<<<<<< HEAD
        throw Exception::IllegalArgument(__FILE__, __LINE__, __PRETTY_FUNCTION__,
                                         "Error: Transition group " + transition_group_detection.getTransitionGroupID() + 
                                         " has no chromatograms.");
=======
        throw Exception::IllegalArgument(__FILE__, __LINE__, OPENMS_PRETTY_FUNCTION,
                                         "Error: Transition group " + transition_group_detection.getTransitionGroupID() + " has no chromatograms.");
>>>>>>> 6c25a266
      }
      if (group_size < 2 && !ms1only)
      {
        LOG_ERROR << "Error: Transition group " << transition_group_detection.getTransitionGroupID()
                  << " has only one chromatogram." << std::endl;
        delete imrmfeature; // free resources before continuing
        continue;
      }

      bool swath_present = (swath_map->getNrSpectra() > 0);
      double xx_lda_prescore;
      double precursor_mz(-1);

      if (ms1only)
      {
        ///////////////////////////////////
        // Call the scoring for MS1 only
        ///////////////////////////////////

        OpenSwath_Scores scores;
        precursor_mz = mrmfeature->getMZ();

        // S/N scores
        OpenSwath::MRMScoring mrmscore_;
        scores.sn_ratio = mrmscore_.calcSNScore(imrmfeature, ms1_signal_noise_estimators);
        // everything below S/N 1 can be set to zero (and the log safely applied)
        if (scores.sn_ratio < 1) { scores.log_sn_score = 0; }
        else { scores.log_sn_score = std::log(scores.sn_ratio); }
        if (su_.use_sn_score_) 
        { 
          mrmfeature->addScore("sn_ratio", scores.sn_ratio);
          mrmfeature->addScore("var_log_sn_score", scores.log_sn_score); 
        }

        // RT scores
        double normalized_experimental_rt = trafo.apply(imrmfeature->getRT());
        {
          // rt score is delta iRT
          double rt_score = mrmscore_.calcRTScore(*pep, normalized_experimental_rt);

          scores.normalized_experimental_rt = normalized_experimental_rt;
          scores.raw_rt_score = rt_score;
          scores.norm_rt_score = rt_score / rt_normalization_factor_;
        }
        if (su_.use_rt_score_)
        {
          mrmfeature->addScore("delta_rt", mrmfeature->getRT() - expected_rt);
          mrmfeature->addScore("assay_rt", expected_rt);
          mrmfeature->addScore("norm_RT", scores.normalized_experimental_rt);
          mrmfeature->addScore("rt_score", scores.raw_rt_score);
          mrmfeature->addScore("var_norm_rt_score", scores.norm_rt_score);
        }

        // full spectra scores 
        if (ms1_map_ && ms1_map_->getNrSpectra() > 0 && mrmfeature->getMZ() > 0) 
        {
          scorer.calculatePrecursorDIAScores(ms1_map_, diascoring_, precursor_mz, imrmfeature->getRT(), *pep, scores);
        }
        if (su_.use_ms1_fullscan)
        {
          mrmfeature->addScore("var_ms1_ppm_diff", scores.ms1_ppm_score);
          mrmfeature->addScore("var_ms1_isotope_correlation", scores.ms1_isotope_correlation);
          mrmfeature->addScore("var_ms1_isotope_overlap", scores.ms1_isotope_overlap);
        }

        xx_lda_prescore = -scores.calculate_lda_prescore(scores);
        mrmfeature->addScore("main_var_xx_lda_prelim_score", xx_lda_prescore);
        mrmfeature->addScore("main_var_xx_swath_prelim_score", xx_lda_prescore);
        mrmfeature->setOverallQuality(xx_lda_prescore);
      }
      else
      {
        ///////////////////////////////////
        // Call the scoring for fragment ions
        ///////////////////////////////////

        std::vector<double> normalized_library_intensity;
        transition_group_detection.getLibraryIntensity(normalized_library_intensity);
        OpenSwath::Scoring::normalize_sum(&normalized_library_intensity[0], boost::numeric_cast<int>(normalized_library_intensity.size()));
        std::vector<std::string> native_ids_detection;
        for (Size i = 0; i < transition_group_detection.size(); i++)
        {
          native_ids_detection.push_back(transition_group_detection.getTransitions()[i].getNativeID());
        }

        OpenSwath_Scores scores;
        scorer.calculateChromatographicScores(imrmfeature, native_ids_detection, normalized_library_intensity,
                                              signal_noise_estimators, scores);

        double normalized_experimental_rt = trafo.apply(imrmfeature->getRT());
        scorer.calculateLibraryScores(imrmfeature, transition_group_detection.getTransitions(), *pep, normalized_experimental_rt, scores);
        if (swath_map->getNrSpectra() > 0 && su_.use_dia_scores_)
        {
          scorer.calculateDIAScores(imrmfeature, transition_group_detection.getTransitions(),
                                    swath_map, ms1_map_, diascoring_, *pep, scores);
        }

        if (su_.use_uis_scores && transition_group_identification.getTransitions().size() > 0)
        {
          OpenSwath_Scores idscores = scoreIdentification_(transition_group_identification, 
                                                           scorer, feature_idx,
                                                           native_ids_detection,
                                                           sn_win_len_,
                                                           sn_bin_count_,
                                                           write_log_messages,
                                                           swath_map);

          mrmfeature->setMetaValue("id_target_transition_names", idscores.ind_transition_names);
          mrmfeature->addScore("id_target_num_transitions", idscores.ind_num_transitions);
          mrmfeature->setMetaValue("id_target_ind_log_intensity", idscores.ind_log_intensity);
          mrmfeature->setMetaValue("id_target_ind_xcorr_coelution", idscores.ind_xcorr_coelution_score);
          mrmfeature->setMetaValue("id_target_ind_xcorr_shape", idscores.ind_xcorr_shape_score);
          mrmfeature->setMetaValue("id_target_ind_log_sn_score", idscores.ind_log_sn_score);
          mrmfeature->setMetaValue("id_target_ind_isotope_correlation", idscores.ind_isotope_correlation);
          mrmfeature->setMetaValue("id_target_ind_isotope_overlap", idscores.ind_isotope_overlap);
          mrmfeature->setMetaValue("id_target_ind_massdev_score", idscores.ind_massdev_score);
        }

        if (su_.use_uis_scores && transition_group_identification_decoy.getTransitions().size() > 0)
        {
          OpenSwath_Scores idscores = scoreIdentification_(transition_group_identification_decoy, 
                                                           scorer, feature_idx,
                                                           native_ids_detection,
                                                           sn_win_len_,
                                                           sn_bin_count_,
                                                           write_log_messages,
                                                           swath_map);

          mrmfeature->setMetaValue("id_decoy_transition_names", idscores.ind_transition_names);
          mrmfeature->addScore("id_decoy_num_transitions", idscores.ind_num_transitions);
          mrmfeature->setMetaValue("id_decoy_ind_log_intensity", idscores.ind_log_intensity);
          mrmfeature->setMetaValue("id_decoy_ind_xcorr_coelution", idscores.ind_xcorr_coelution_score);
          mrmfeature->setMetaValue("id_decoy_ind_xcorr_shape", idscores.ind_xcorr_shape_score);
          mrmfeature->setMetaValue("id_decoy_ind_log_sn_score", idscores.ind_log_sn_score);
          mrmfeature->setMetaValue("id_decoy_ind_isotope_correlation", idscores.ind_isotope_correlation);
          mrmfeature->setMetaValue("id_decoy_ind_isotope_overlap", idscores.ind_isotope_overlap);
          mrmfeature->setMetaValue("id_decoy_ind_massdev_score", idscores.ind_massdev_score);
        }

        if (su_.use_coelution_score_)
        {
          mrmfeature->addScore("var_xcorr_coelution", scores.xcorr_coelution_score);
          mrmfeature->addScore("var_xcorr_coelution_weighted", scores.weighted_coelution_score);
        }
        if (su_.use_shape_score_)
        {
          mrmfeature->addScore("var_xcorr_shape", scores.xcorr_shape_score);
          mrmfeature->addScore("var_xcorr_shape_weighted", scores.weighted_xcorr_shape);
        }
        if (su_.use_library_score_)
        {
          mrmfeature->addScore("var_library_corr", scores.library_corr);
          mrmfeature->addScore("var_library_rmsd", scores.library_norm_manhattan);
          mrmfeature->addScore("var_library_sangle", scores.library_sangle);
          mrmfeature->addScore("var_library_rootmeansquare", scores.library_rootmeansquare);
          mrmfeature->addScore("var_library_manhattan", scores.library_manhattan);
          mrmfeature->addScore("var_library_dotprod", scores.library_dotprod);
        }
        if (su_.use_rt_score_)
        {
          mrmfeature->addScore("delta_rt", mrmfeature->getRT() - expected_rt);
          mrmfeature->addScore("assay_rt", expected_rt);
          mrmfeature->addScore("norm_RT", scores.normalized_experimental_rt);
          mrmfeature->addScore("rt_score", scores.raw_rt_score);
          mrmfeature->addScore("var_norm_rt_score", scores.norm_rt_score);
        }
        // TODO do we really want these intensity scores ?
        if (su_.use_intensity_score_) { mrmfeature->addScore("var_intensity_score", mrmfeature->getIntensity() / (double)mrmfeature->getMetaValue("total_xic")); }
        if (su_.use_total_xic_score_) { mrmfeature->addScore("total_xic", (double)mrmfeature->getMetaValue("total_xic")); }
        if (su_.use_nr_peaks_score_) { mrmfeature->addScore("nr_peaks", scores.nr_peaks); }
        if (su_.use_sn_score_) { mrmfeature->addScore("sn_ratio", scores.sn_ratio); mrmfeature->addScore("var_log_sn_score", scores.log_sn_score); }
        // TODO get it working with imrmfeature
        if (su_.use_elution_model_score_)
        {
          scores.elution_model_fit_score = emgscoring_.calcElutionFitScore((*mrmfeature), transition_group_detection);
          mrmfeature->addScore("var_elution_model_fit_score", scores.elution_model_fit_score);
        }

        xx_lda_prescore = -scores.calculate_lda_prescore(scores);
        if (!swath_present)
        {
          mrmfeature->addScore("main_var_xx_lda_prelim_score", xx_lda_prescore);
          mrmfeature->setOverallQuality(xx_lda_prescore);
        }
        else
        {
          mrmfeature->addScore("xx_lda_prelim_score", xx_lda_prescore);
        }

        // Add the DIA / SWATH scores
        if (swath_present && su_.use_dia_scores_)
        {
          mrmfeature->addScore("var_isotope_correlation_score", scores.isotope_correlation);
          mrmfeature->addScore("var_isotope_overlap_score", scores.isotope_overlap);
          mrmfeature->addScore("var_massdev_score", scores.massdev_score);
          mrmfeature->addScore("var_massdev_score_weighted", scores.weighted_massdev_score);
          mrmfeature->addScore("var_bseries_score", scores.bseries_score);
          mrmfeature->addScore("var_yseries_score", scores.yseries_score);
          mrmfeature->addScore("var_dotprod_score", scores.dotprod_score_dia);
          mrmfeature->addScore("var_manhatt_score", scores.manhatt_score_dia);
          if (su_.use_ms1_correlation)
          {
            mrmfeature->addScore("var_ms1_xcorr_shape", scores.xcorr_ms1_shape_score);
            mrmfeature->addScore("var_ms1_xcorr_coelution", scores.xcorr_ms1_coelution_score);
          }
          if (su_.use_ms1_fullscan)
          {
            mrmfeature->addScore("var_ms1_ppm_diff", scores.ms1_ppm_score);
            mrmfeature->addScore("var_ms1_isotope_correlation", scores.ms1_isotope_correlation);
            mrmfeature->addScore("var_ms1_isotope_overlap", scores.ms1_isotope_overlap);
          }

          double xx_swath_prescore = -scores.calculate_swath_lda_prescore(scores);
          mrmfeature->addScore("main_var_xx_swath_prelim_score", xx_swath_prescore);
          mrmfeature->setOverallQuality(xx_swath_prescore);
        }

        precursor_mz = transition_group_detection.getTransitions()[0].getPrecursorMZ();

      }

      ///////////////////////////////////////////////////////////////////////////
      // add the peptide hit information to the feature
      ///////////////////////////////////////////////////////////////////////////
      PeptideIdentification pep_id_ = PeptideIdentification();
      PeptideHit pep_hit_ = PeptideHit();

      if (pep->getChargeState() != 0)
      {
        pep_hit_.setCharge(pep->getChargeState());
      }
      pep_hit_.setScore(xx_lda_prescore);
      if (swath_present)
      {
        pep_hit_.setScore(mrmfeature->getScore("xx_swath_prelim_score"));
      }

      if (pep->isPeptide())
      {
        pep_hit_.setSequence(AASequence::fromString(pep->sequence));
      }

      // set protein accession numbers 
      for (Size k = 0; k < pep->protein_refs.size(); k++)
      {
        PeptideEvidence pe;
        pe.setProteinAccession(pep->protein_refs[k]);
        pep_hit_.addPeptideEvidence(pe);
      }
      pep_id_.insertHit(pep_hit_);
      pep_id_.setIdentifier(run_identifier);

      mrmfeature->getPeptideIdentifications().push_back(pep_id_);
      mrmfeature->ensureUniqueId();

      mrmfeature->setMetaValue("PrecursorMZ", precursor_mz);

      // Prepare the subordinates for the mrmfeature (process all current
      // features and then append all precursor subordinate features)
      std::vector<Feature> allFeatures = mrmfeature->getFeatures();
      double total_intensity = 0, total_peak_apices = 0;
      for (std::vector<Feature>::iterator f_it = allFeatures.begin(); f_it != allFeatures.end(); ++f_it)
      {
        processFeatureForOutput(*f_it, write_convex_hull_, quantification_cutoff_, total_intensity, total_peak_apices, "MS2");
      }
      // Also append data for MS1 precursors
      std::vector<String> precursors_ids;
      mrmfeature->getPrecursorFeatureIDs(precursors_ids);
      for (std::vector<String>::iterator id_it = precursors_ids.begin(); id_it != precursors_ids.end(); ++id_it)
      {
        Feature curr_feature = mrmfeature->getPrecursorFeature(*id_it);
        if (pep->getChargeState() != 0)
        {
          curr_feature.setCharge(pep->getChargeState());
        }
        processFeatureForOutput(curr_feature, write_convex_hull_, quantification_cutoff_, total_intensity, total_peak_apices, "MS1");
        allFeatures.push_back(curr_feature);
      }
      mrmfeature->setSubordinates(allFeatures); // add all the subfeatures as subordinates

      // overwrite the reported intensities with those above the m/z cutoff
      mrmfeature->setIntensity(total_intensity);
      mrmfeature->setMetaValue("peak_apices_sum", total_peak_apices);
      feature_list.push_back((*mrmfeature));

      delete imrmfeature;
      feature_idx++;
    }

    // Order by quality
    std::sort(feature_list.begin(), feature_list.end(), OpenMS::Feature::OverallQualityLess());
    std::reverse(feature_list.begin(), feature_list.end());

    for (Size i = 0; i < feature_list.size(); i++)
    {
      if (stop_report_after_feature_ >= 0 && i >= (Size)stop_report_after_feature_) {break; }
      output.push_back(feature_list[i]);
    }
    transition_group = transition_group_detection;
  }

  void MRMFeatureFinderScoring::updateMembers_()
  {
    stop_report_after_feature_ = (int)param_.getValue("stop_report_after_feature");
    rt_extraction_window_ = (double)param_.getValue("rt_extraction_window");
    rt_normalization_factor_ = (double)param_.getValue("rt_normalization_factor");
    quantification_cutoff_ = (double)param_.getValue("quantification_cutoff");
    write_convex_hull_ = param_.getValue("write_convex_hull").toBool();
    add_up_spectra_ = param_.getValue("add_up_spectra");
    spacing_for_spectra_resampling_ = param_.getValue("spacing_for_spectra_resampling");
    uis_threshold_sn_ = param_.getValue("uis_threshold_sn");
    uis_threshold_peak_area_ = param_.getValue("uis_threshold_peak_area");

    diascoring_.setParameters(param_.copy("DIAScoring:", true));
    emgscoring_.setFitterParam(param_.copy("EmgScoring:", true));

    su_.use_coelution_score_     = param_.getValue("Scores:use_coelution_score").toBool();
    su_.use_shape_score_         = param_.getValue("Scores:use_shape_score").toBool();
    su_.use_rt_score_            = param_.getValue("Scores:use_rt_score").toBool();
    su_.use_library_score_       = param_.getValue("Scores:use_library_score").toBool();
    su_.use_elution_model_score_ = param_.getValue("Scores:use_elution_model_score").toBool();
    su_.use_intensity_score_     = param_.getValue("Scores:use_intensity_score").toBool();
    su_.use_total_xic_score_     = param_.getValue("Scores:use_total_xic_score").toBool();
    su_.use_nr_peaks_score_      = param_.getValue("Scores:use_nr_peaks_score").toBool();
    su_.use_sn_score_            = param_.getValue("Scores:use_sn_score").toBool();
    su_.use_dia_scores_          = param_.getValue("Scores:use_dia_scores").toBool();
    su_.use_ms1_correlation      = param_.getValue("Scores:use_ms1_correlation").toBool();
    su_.use_ms1_fullscan         = param_.getValue("Scores:use_ms1_fullscan").toBool();
    su_.use_uis_scores           = param_.getValue("Scores:use_uis_scores").toBool();
  }

  void MRMFeatureFinderScoring::mapExperimentToTransitionList(OpenSwath::SpectrumAccessPtr input,
                                                              TargetedExpType& transition_exp, TransitionGroupMapType& transition_group_map,
                                                              TransformationDescription trafo, double rt_extraction_window)
  {
    double rt_min, rt_max, expected_rt;
    trafo.invert();

    std::map<String, int> chromatogram_map;
    Size nr_chromatograms = input->getNrChromatograms();
    for (Size i = 0; i < input->getNrChromatograms(); i++)
    {
      chromatogram_map[input->getChromatogramNativeID(i)] = boost::numeric_cast<int>(i);
    }

    // Iterate through all transitions and store the transition with the
    // corresponding chromatogram in the corresponding transition group
    Size progress = 0;
    startProgress(0, nr_chromatograms, "Mapping transitions to chromatograms ");
    for (Size i = 0; i < transition_exp.getTransitions().size(); i++)
    {
      // get the current transition and try to find the corresponding chromatogram
      const TransitionType* transition = &transition_exp.getTransitions()[i];
      if (chromatogram_map.find(transition->getNativeID()) == chromatogram_map.end())
      {
        std::cerr << "Error: Transition " + transition->getNativeID() + " from group " +
          transition->getPeptideRef() + " does not have a corresponding chromatogram" << std::endl;
        if (strict_)
        {
          throw Exception::IllegalArgument(__FILE__, __LINE__, OPENMS_PRETTY_FUNCTION,
                                           "Error: Transition " + transition->getNativeID() + " from group " +
                                           transition->getPeptideRef() + " does not have a corresponding chromatogram");
        }
        continue;
      }
      MSChromatogram<ChromatogramPeak> chromatogram_old;
      OpenSwath::ChromatogramPtr cptr = input->getChromatogramById(chromatogram_map[transition->getNativeID()]);
      OpenSwathDataAccessHelper::convertToOpenMSChromatogram(cptr, chromatogram_old);
      RichPeakChromatogram chromatogram;

      // Create the chromatogram information
      // Get the expected retention time, apply the RT-transformation
      // (which describes the normalization) and then take the difference.
      // Note that we inverted the transformation in the beginning because
      // we want to transform from normalized to real RTs here and not the
      // other way round.
      expected_rt = PeptideRefMap_[transition->getPeptideRef()]->rt;
      double de_normalized_experimental_rt = trafo.apply(expected_rt);
      rt_max = de_normalized_experimental_rt + rt_extraction_window;
      rt_min = de_normalized_experimental_rt - rt_extraction_window;
      for (MSChromatogram<ChromatogramPeak>::const_iterator it = chromatogram_old.begin(); it != chromatogram_old.end(); ++it)
      {
        if (rt_extraction_window >= 0 && (it->getRT() < rt_min || it->getRT() > rt_max))
        {
          continue;
        }
        ChromatogramPeak peak;
        peak.setMZ(it->getRT());
        peak.setIntensity(it->getIntensity());
        chromatogram.push_back(peak);
      }
      if (chromatogram.empty())
      {
        std::cerr << "Error: Could not find any points for chromatogram " + transition->getNativeID() + \
          ". Maybe your retention time transformation is off?" << std::endl;
        if (strict_)
        {
          throw Exception::IllegalArgument(__FILE__, __LINE__, OPENMS_PRETTY_FUNCTION,
                                           "Error: Could not find any points for chromatogram " + transition->getNativeID() + \
                                           ". Maybe your retention time transformation is off?");
        }
      }
      chromatogram.setMetaValue("product_mz", transition->getProductMZ());
      chromatogram.setMetaValue("precursor_mz", transition->getPrecursorMZ());
      chromatogram.setNativeID(transition->getNativeID());

      // Create new transition group if there is none for this peptide
      if (transition_group_map.find(transition->getPeptideRef()) == transition_group_map.end())
      {
        MRMTransitionGroupType transition_group;
        transition_group.setTransitionGroupID(transition->getPeptideRef());
        transition_group_map[transition->getPeptideRef()] = transition_group;
      }

      // Now add the transition and the chromatogram to the group
      MRMTransitionGroupType& transition_group = transition_group_map[transition->getPeptideRef()];
      transition_group.addTransition(*transition, transition->getNativeID());
      transition_group.addChromatogram(chromatogram, chromatogram.getNativeID());

      setProgress(++progress);
    }
    endProgress();

    // The assumption is that for each transition that is in the TargetedExperiment we have exactly one chromatogram
    for (TransitionGroupMapType::iterator trgroup_it = transition_group_map.begin(); trgroup_it != transition_group_map.end(); ++trgroup_it)
    {
      if (!trgroup_it->second.isInternallyConsistent() || trgroup_it->second.getChromatograms().size() != trgroup_it->second.getTransitions().size())
      {
        throw Exception::IllegalArgument(__FILE__, __LINE__, OPENMS_PRETTY_FUNCTION, "Error: Could not match all transition to all chromatograms:\nFor chromatogram " + \
                                         trgroup_it->second.getTransitionGroupID() + " I found " + String(trgroup_it->second.getChromatograms().size()) + \
                                         " chromatograms but " + String(trgroup_it->second.getTransitions().size()) + " transitions.");
      }
    }
  }

}
<|MERGE_RESOLUTION|>--- conflicted
+++ resolved
@@ -440,14 +440,9 @@
       int group_size = boost::numeric_cast<int>(transition_group_detection.size());
       if (group_size == 0 && !ms1only)
       {
-<<<<<<< HEAD
-        throw Exception::IllegalArgument(__FILE__, __LINE__, __PRETTY_FUNCTION__,
+        throw Exception::IllegalArgument(__FILE__, __LINE__, OPENMS_PRETTY_FUNCTION,
                                          "Error: Transition group " + transition_group_detection.getTransitionGroupID() + 
                                          " has no chromatograms.");
-=======
-        throw Exception::IllegalArgument(__FILE__, __LINE__, OPENMS_PRETTY_FUNCTION,
-                                         "Error: Transition group " + transition_group_detection.getTransitionGroupID() + " has no chromatograms.");
->>>>>>> 6c25a266
       }
       if (group_size < 2 && !ms1only)
       {
