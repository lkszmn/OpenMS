--- conflicted
+++ resolved
@@ -207,14 +207,12 @@
     AASequence peptideB_xlink = AASequence::fromString(new_peptideB);
 
     // Debug support output
-    /*
     cout << "peptideA: " << peptideA.toString() << endl;
     cout << "peptideAX_gen_String: " << new_peptideA << endl;
     cout << "peptideAX: " << peptideA_xlink.toString() << endl;
     cout << "peptideB: " << peptideB.toString() << endl;
     cout << "peptideBX_gen_String: " << new_peptideB << endl;
     cout << "peptideBX: " << peptideB_xlink.toString() << endl;
-    */
 
     // Generate the ion peaks:
     // Does not generate peaks of full peptide (therefore "<").
@@ -873,34 +871,19 @@
     String new_peptideA = peptideA.getPrefix(xlink_pos_A + 1).toString() + "[+" + (xlink_mass + peptideB_mass) + "]" + peptideA.getSuffix(peptideA.size() - xlink_pos_A - 1).toString();
     String new_peptideB = peptideB.getPrefix(xlink_pos_B + 1).toString() + "[+" + (xlink_mass + peptideA_mass) + "]" + peptideB.getSuffix(peptideB.size() - xlink_pos_B - 1).toString();
 
-<<<<<<< HEAD
-
-=======
-//    cout << "new_peptideA: " << new_peptideA << endl;
-//    cout << "new_peptideX: " << new_peptideB << endl;
->>>>>>> 690c9f17
 
     AASequence peptideA_xlink = AASequence::fromString(new_peptideA);
     AASequence peptideB_xlink = AASequence::fromString(new_peptideB);
 
-<<<<<<< HEAD
     /* Debug support output
-=======
-/*
->>>>>>> 690c9f17
     cout << "peptideA: " << peptideA.toString() << endl;
     cout << "peptideAX_gen_String: " << new_peptideA << endl;
     cout << "peptideAX: " << peptideA_xlink.toString() << endl;
     cout << "peptideB: " << peptideB.toString() << endl;
-<<<<<<< HEAD
     cout << "peptideBX_gen_String: " << new_peptideB << endl;
     cout << "peptideBX: " << peptideB_xlink.toString() << endl;
     */
 
-=======
-    cout << "peptideY: " << peptideB_xlink.toString() << endl;
-*/
->>>>>>> 690c9f17
     // Generate the ion peaks:
     // Does not generate peaks of full peptide (therefore "<").
     // They are added via precursor mass (and neutral losses).
