// --------------------------------------------------------------------------
//                   OpenMS -- Open-Source Mass Spectrometry
// --------------------------------------------------------------------------
// Copyright The OpenMS Team -- Eberhard Karls University Tuebingen,
// ETH Zurich, and Freie Universitaet Berlin 2002-2018.
//
// This software is released under a three-clause BSD license:
//  * Redistributions of source code must retain the above copyright
//    notice, this list of conditions and the following disclaimer.
//  * Redistributions in binary form must reproduce the above copyright
//    notice, this list of conditions and the following disclaimer in the
//    documentation and/or other materials provided with the distribution.
//  * Neither the name of any author or any participating institution
//    may be used to endorse or promote products derived from this software
//    without specific prior written permission.
// For a full list of authors, refer to the file AUTHORS.
// --------------------------------------------------------------------------
// THIS SOFTWARE IS PROVIDED BY THE COPYRIGHT HOLDERS AND CONTRIBUTORS "AS IS"
// AND ANY EXPRESS OR IMPLIED WARRANTIES, INCLUDING, BUT NOT LIMITED TO, THE
// IMPLIED WARRANTIES OF MERCHANTABILITY AND FITNESS FOR A PARTICULAR PURPOSE
// ARE DISCLAIMED. IN NO EVENT SHALL ANY OF THE AUTHORS OR THE CONTRIBUTING
// INSTITUTIONS BE LIABLE FOR ANY DIRECT, INDIRECT, INCIDENTAL, SPECIAL,
// EXEMPLARY, OR CONSEQUENTIAL DAMAGES (INCLUDING, BUT NOT LIMITED TO,
// PROCUREMENT OF SUBSTITUTE GOODS OR SERVICES; LOSS OF USE, DATA, OR PROFITS;
// OR BUSINESS INTERRUPTION) HOWEVER CAUSED AND ON ANY THEORY OF LIABILITY,
// WHETHER IN CONTRACT, STRICT LIABILITY, OR TORT (INCLUDING NEGLIGENCE OR
// OTHERWISE) ARISING IN ANY WAY OUT OF THE USE OF THIS SOFTWARE, EVEN IF
// ADVISED OF THE POSSIBILITY OF SUCH DAMAGE.
//
// --------------------------------------------------------------------------
// $Maintainer: Timo Sachsenberg $
// $Authors: Marc Sturm $
// --------------------------------------------------------------------------

#pragma once

#include <OpenMS/KERNEL/StandardDeclarations.h>
#include <OpenMS/CONCEPT/Exception.h>
#include <OpenMS/DATASTRUCTURES/DRange.h>
#include <OpenMS/KERNEL/AreaIterator.h>
#include <OpenMS/KERNEL/MSChromatogram.h>
#include <OpenMS/KERNEL/MSSpectrum.h>
#include <OpenMS/METADATA/ExperimentalSettings.h>

#include <vector>


namespace OpenMS
{
  class Peak1D;
  class ChromatogramPeak;

  /**
    @brief In-Memory representation of a mass spectrometry experiment.

    Contains the data and metadata of an experiment performed with an MS (or
    HPLC and MS). This representation of an MS experiment is organized as list
    of spectra and chromatograms and provides an in-memory representation of
    popular mass-spectrometric file formats such as mzXML or mzML. The
    meta-data associated with an experiment is contained in
    ExperimentalSettings (by inheritance) while the raw data (as well as
    spectra and chromatogram level meta data) is stored in objects of type
    MSSpectrum and MSChromatogram, which are accessible through the getSpectrum
    and getChromatogram functions.

    Be careful when changing the order of contained MSSpectrum instances, if
    tandem-MS data is stored in this class. The only way to find a precursor
    spectrum of MSSpectrum x is to search for the first spectrum before x that
    has a lower MS-level!

    @note For range operations, see \ref RangeUtils "RangeUtils module"!
    @note Some of the meta data is associated with the spectra directly (e.g. DataProcessing) and therefore the spectra need to be present to retain this information.
    @note For an on-disc representation of an MS experiment, see OnDiskExperiment.

    @ingroup Kernel
  */
  class OPENMS_DLLAPI MSExperiment :
    public RangeManager<2>,
    public ExperimentalSettings
  {

public:
    typedef Peak1D PeakT;
    typedef ChromatogramPeak ChromatogramPeakT;

    /// @name Base type definitions
    //@{
    /// Peak type
    typedef PeakT PeakType;
    /// Chromatogram peak type
    typedef ChromatogramPeakT ChromatogramPeakType;
    /// Area type
    typedef DRange<2> AreaType;
    /// Coordinate type of peak positions
    typedef PeakType::CoordinateType CoordinateType;
    /// Intensity type of peaks
    typedef PeakType::IntensityType IntensityType;
    /// RangeManager type
    typedef RangeManager<2> RangeManagerType;
    /// Spectrum Type
    typedef MSSpectrum SpectrumType;
    /// Chromatogram type
    typedef MSChromatogram ChromatogramType;
    /// STL base class type
    typedef std::vector<SpectrumType> Base;
    //@}

    /// @name Iterator type definitions
    //@{
    /// Mutable iterator
    typedef std::vector<SpectrumType>::iterator Iterator;
    /// Non-mutable iterator
    typedef std::vector<SpectrumType>::const_iterator ConstIterator;
    /// Mutable area iterator type (for traversal of a rectangular subset of the peaks)
    typedef Internal::AreaIterator<PeakT, PeakT&, PeakT*, Iterator, SpectrumType::Iterator> AreaIterator;
    /// Immutable area iterator type (for traversal of a rectangular subset of the peaks)
    typedef Internal::AreaIterator<const PeakT, const PeakT&, const PeakT*, ConstIterator, SpectrumType::ConstIterator> ConstAreaIterator;
    //@}

    /// @name Delegations of calls to the vector of MSSpectra
    // Attention: these refer to the spectra vector only!
    //@{
    typedef Base::value_type value_type;
    typedef Base::iterator iterator;
    typedef Base::const_iterator const_iterator;

    inline Size size() const
    {
      return spectra_.size();
    }

    inline void resize(Size s)
    {
      spectra_.resize(s);
    }

    inline bool empty() const
    {
      return spectra_.empty();
    }

    inline void reserve(Size s)
    {
      spectra_.reserve(s);
    }

    inline SpectrumType& operator[] (Size n)
    {
      return spectra_[n];
    }

    inline const SpectrumType& operator[] (Size n) const
    {
      return spectra_[n];
    }

    inline Iterator begin()
    {
      return spectra_.begin();
    }

    inline ConstIterator begin() const
    {
      return spectra_.begin();
    }

    inline Iterator end()
    {
      return spectra_.end();
    }

    inline ConstIterator end() const
    {
      return spectra_.end();
    }
    //@}

    // Aliases / chromatograms
    void reserveSpaceSpectra(Size s);
    void reserveSpaceChromatograms(Size s);

    /// Constructor
    MSExperiment();

    /// Copy constructor
    MSExperiment(const MSExperiment & source);

    /// Assignment operator
    MSExperiment & operator=(const MSExperiment & source);

    /// Assignment operator
    MSExperiment & operator=(const ExperimentalSettings & source);

    /// Equality operator
    bool operator==(const MSExperiment & rhs) const;

    /// Equality operator
    bool operator!=(const MSExperiment & rhs) const;

    ///@name Conversion to/from 2D data
    //@{
    /**
      @brief Reads out a 2D Spectrum

      Container can be a PeakArray or an STL container of peaks which
      supports push_back(), end() and back()
    */
    template <class Container>
    void get2DData(Container& cont) const
    {
      for (typename Base::const_iterator spec = spectra_.begin(); spec != spectra_.end(); ++spec)
      {
        if (spec->getMSLevel() != 1)
        {
          continue;
        }
				typename Container::value_type s; // explicit object here, since instantiation within push_back() fails on VS<12
        for (typename SpectrumType::const_iterator it = spec->begin(); it != spec->end(); ++it)
        {
          cont.push_back(s);
          cont.back().setRT(spec->getRT());
          cont.back().setMZ(it->getMZ());
          cont.back().setIntensity(it->getIntensity());
        }
      }
    }

    /**
      @brief Assignment of a data container with RT and MZ to an MSExperiment

      Fill MSExperiment with data.
      Note that all data present (including meta-data) will be deleted prior to adding new data!

      @param container An iterable type whose elements support getRT(), getMZ() and getIntensity()

      @exception Exception::Precondition is thrown if the container is not sorted according to
      retention time (in debug AND release mode)
    */
    template <class Container>
    void set2DData(const Container& container)
    {
      set2DData<false, Container>(container);
    }

    /**
      @brief Assignment of a data container with RT and MZ to an MSExperiment

      Fill MSExperiment with data.
      Note that all data present (including meta-data) will be deleted prior to adding new data!

      @param container An iterable type whose elements support getRT(), getMZ() and getIntensity()
      @param store_metadata_names [MetaInfoInterface input only] Names of metadata arrays which should be created;
                                  data is filled from the metainfointerface of each element of the input container.
                                  Currently, only float data is supported!

      @exception Exception::Precondition is thrown if the container is not sorted according to
      retention time (in debug AND release mode)
    */
    template <class Container>
    void set2DData(const Container& container, const StringList& store_metadata_names)
    {
      // clean up the container first
      clear(true);
      SpectrumType* spectrum = nullptr;
      typename PeakType::CoordinateType current_rt = -std::numeric_limits<typename PeakType::CoordinateType>::max();
      for (typename Container::const_iterator iter = container.begin(); iter != container.end(); ++iter)
      {
        // check if the retention time has changed
        if (current_rt != iter->getRT() || spectrum == nullptr)
        {
          // append new spectrum
          if (current_rt > iter->getRT())
          {
            throw Exception::Precondition(__FILE__, __LINE__, OPENMS_PRETTY_FUNCTION, "Input container is not sorted!");
          }
          current_rt =  iter->getRT();
          spectrum = createSpec_(current_rt, store_metadata_names);
        }

        // add either data point or mass traces (depending on template argument value)
        ContainerAdd_<typename Container::value_type, false>::addData_(spectrum, &(*iter), store_metadata_names);
      }
    }

     /**
      @brief Assignment of a data container with RT and MZ to an MSExperiment

      Fill MSExperiment with data.
      Note that all data present (including meta-data) will be deleted prior to adding new data!

      @param container An iterable type whose elements support getRT(), getMZ() and getIntensity()
      @param add_mass_traces If true, each container element is searched for the metavalue
                             "num_of_masstraces".
                             If found, "masstrace_intensity" (X>=0) meta values are added as data points (with 13C spacing).
                             This is useful for, e.g., FF-Metabo output.
                             Note that the actual feature will NOT be added if mass traces are found (since MT0 is usually identical)

      @exception Exception::Precondition is thrown if the container is not sorted according to
<<<<<<< HEAD
      retention time (in debug AND release mode) OR a "masstrace_intensity_<X>" value is expected but not found

=======
      retention time (in debug AND release mode) OR a "masstrace_intensity" value is expected but not found
         
>>>>>>> ab7df5ad
    */
    template <bool add_mass_traces, class Container>
    void set2DData(const Container& container)
    {
      // clean up the container first
      clear(true);
      SpectrumType* spectrum = nullptr;
      typename PeakType::CoordinateType current_rt = -std::numeric_limits<typename PeakType::CoordinateType>::max();
      for (typename Container::const_iterator iter = container.begin(); iter != container.end(); ++iter)
      {
        // check if the retention time has changed
        if (current_rt != iter->getRT() || spectrum == nullptr)
        {
          // append new spectrum
          if (current_rt > iter->getRT())
          {
            throw Exception::Precondition(__FILE__, __LINE__, OPENMS_PRETTY_FUNCTION, "Input container is not sorted!");
          }
          current_rt =  iter->getRT();
          spectrum = createSpec_(current_rt);
        }

        // add either data point or mass traces (depending on template argument value)
        ContainerAdd_<typename Container::value_type, add_mass_traces>::addData_(spectrum, &(*iter));
      }
    }

    //@}


    ///@name Iterating ranges and areas
    //@{
    /// Returns an area iterator for @p area
    AreaIterator areaBegin(CoordinateType min_rt, CoordinateType max_rt, CoordinateType min_mz, CoordinateType max_mz);

    /// Returns an invalid area iterator marking the end of an area
    AreaIterator areaEnd();

    /// Returns a non-mutable area iterator for @p area
    ConstAreaIterator areaBeginConst(CoordinateType min_rt, CoordinateType max_rt, CoordinateType min_mz, CoordinateType max_mz) const;

    /// Returns an non-mutable invalid area iterator marking the end of an area
    ConstAreaIterator areaEndConst() const;

    /**
      @brief Fast search for spectrum range begin

      Returns the first scan which has equal or higher (>=) RT than @p rt.

      @note Make sure the spectra are sorted with respect to retention time! Otherwise the result is undefined.
    */
    ConstIterator RTBegin(CoordinateType rt) const;

    /**
      @brief Fast search for spectrum range end (returns the past-the-end iterator)

      Returns the first scan which has higher (>) RT than @p rt.

      @note Make sure the spectra are sorted with respect to retention time! Otherwise the result is undefined.
    */
    ConstIterator RTEnd(CoordinateType rt) const;

    /**
      @brief Fast search for spectrum range begin

      @note Make sure the spectra are sorted with respect to retention time! Otherwise the result is undefined.
    */
    Iterator RTBegin(CoordinateType rt);

    /**
      @brief Fast search for spectrum range end (returns the past-the-end iterator)

      @note Make sure the spectra are sorted with respect to retention time! Otherwise the result is undefined.
    */
    Iterator RTEnd(CoordinateType rt);

    //@}

    /**
      @name Range methods

      @note The range values (min, max, etc.) are not updated automatically. Call updateRanges() to update the values!
    */
    ///@{
    // Docu in base class
    void updateRanges() override;

    /**
      @brief Updates the m/z, intensity, retention time and MS level ranges of all spectra with a certain ms level

      @param ms_level MS level to consider for m/z range , RT range and intensity range (All MS levels if negative)
    */
    void updateRanges(Int ms_level);

    /// returns the minimal m/z value
    CoordinateType getMinMZ() const;

    /// returns the maximal m/z value
    CoordinateType getMaxMZ() const;

    /// returns the minimal retention time value
    CoordinateType getMinRT() const;

    /// returns the maximal retention time value
    CoordinateType getMaxRT() const;

    /**
      @brief Returns RT and m/z range the data lies in.

      RT is dimension 0, m/z is dimension 1
    */
    const AreaType& getDataRange() const;

    /// returns the total number of peaks
    UInt64 getSize() const;

    /// returns an array of MS levels
    const std::vector<UInt>& getMSLevels() const;

    ///@}

    ///@name Sorting spectra and peaks
    ///@{
    /**
      @brief Sorts the data points by retention time

      @param sort_mz if @em true, spectra are sorted by m/z position as well
    */
    void sortSpectra(bool sort_mz = true);

    /**
      @brief Sorts the data points of the chromatograms by m/z

      @param sort_rt if @em true, chromatograms are sorted by rt position as well
    */
    void sortChromatograms(bool sort_rt = true);

    /**
      @brief Checks if all spectra are sorted with respect to ascending RT

      @param check_mz if @em true, checks if all peaks are sorted with respect to ascending m/z
    */
    bool isSorted(bool check_mz = true) const;

    //@}

    /// Resets all internal values
    void reset();

    /**
      @brief Clears the meta data arrays of all contained spectra (float, integer and string arrays)

      @return @em true if meta data arrays were present and removed. @em false otherwise.
    */
    bool clearMetaDataArrays();

    /// returns the meta information of this experiment (const access)
    const ExperimentalSettings& getExperimentalSettings() const;

    /// returns the meta information of this experiment (mutable access)
    ExperimentalSettings& getExperimentalSettings();

    /// get the file path to the first MS run
    void getPrimaryMSRunPath(StringList& toFill) const;

    /**
      @brief Returns the precursor spectrum of the scan pointed to by @p iterator

      If there is no precursor scan the past-the-end iterator is returned.
    */
    ConstIterator getPrecursorSpectrum(ConstIterator iterator) const;

    /// Swaps the content of this map with the content of @p from
    void swap(MSExperiment& from);

    /// sets the spectrum list
    void setSpectra(const std::vector<MSSpectrum>& spectra);

    /// adds a spectrum to the list
    void addSpectrum(const MSSpectrum& spectrum);

    /// returns the spectrum list
    const std::vector<MSSpectrum>& getSpectra() const;

    /// returns the spectrum list (mutable)
    std::vector<MSSpectrum>& getSpectra();

    /// sets the chromatogram list
    void setChromatograms(const std::vector<MSChromatogram>& chromatograms);

    /// adds a chromatogram to the list
    void addChromatogram(const MSChromatogram& chromatogram);

    /// returns the chromatogram list
    const std::vector<MSChromatogram>& getChromatograms() const;

    /// returns the chromatogram list (mutable)
    std::vector<MSChromatogram>& getChromatograms();

    /// @name Easy Access interface
    //@{
    /// returns a single chromatogram
    MSChromatogram& getChromatogram(Size id);

    /// returns a single spectrum
    MSSpectrum& getSpectrum(Size id);

    /// get the total number of spectra available
    Size getNrSpectra() const;

    /// get the total number of chromatograms available
    Size getNrChromatograms() const;
    //@}

    /// returns the total ion chromatogram (TIC)
    const MSChromatogram getTIC() const;

    /**
      @brief Clears all data and meta data

      @param clear_meta_data If @em true, all meta data is cleared in addition to the data.
    */
    void clear(bool clear_meta_data);

protected:

    /// MS levels of the data
    std::vector<UInt> ms_levels_;
    /// Number of all data points
    UInt64 total_size_;

    /// chromatograms
    std::vector<MSChromatogram > chromatograms_;

    /// spectra
    std::vector<SpectrumType> spectra_;

private:

    /// Helper class to add either general data points in set2DData or use mass traces from meta values
    template<typename ContainerValueType, bool addMassTraces>
    struct ContainerAdd_
    {
      static void addData_(SpectrumType* spectrum, const ContainerValueType* item);
      static void addData_(SpectrumType* spectrum, const ContainerValueType* item, const StringList& store_metadata_names);
    };

    template<typename ContainerValueType>
    struct ContainerAdd_<ContainerValueType, false>
    {
      /// general method for adding data points
      static void addData_(SpectrumType* spectrum, const ContainerValueType* item)
      {
        // create temporary peak and insert it into spectrum
        spectrum->insert(spectrum->end(), PeakType());
        spectrum->back().setIntensity(item->getIntensity());
        spectrum->back().setPosition(item->getMZ());
      }
      /// general method for adding data points, including metadata arrays (populated from metainfointerface)
      static void addData_(SpectrumType* spectrum, const ContainerValueType* item, const StringList& store_metadata_names)
      {
        addData_(spectrum, item);
        for (StringList::const_iterator itm = store_metadata_names.begin(); itm != store_metadata_names.end(); ++itm)
        {
          float val = std::numeric_limits<float>::quiet_NaN();
          if (item->metaValueExists(*itm)) val = item->getMetaValue(*itm);
          spectrum->getFloatDataArrays()[itm - store_metadata_names.begin()].push_back(val);
        }
      }
    };

    template<typename ContainerValueType>
    struct ContainerAdd_<ContainerValueType, true>
    {
      /// specialization for adding feature mass traces (does not support metadata_names currently)
      static void addData_(SpectrumType* spectrum, const ContainerValueType* item)
      {
        if (item->metaValueExists("num_of_masstraces"))
        {
          Size mts = item->getMetaValue("num_of_masstraces");
          int charge = (item->getCharge()==0 ? 1 : item->getCharge()); // set to 1 if charge is 0, otherwise div/0 below
          for (Size i = 0; i < mts; ++i)
          {
            String meta_name = String("masstrace_intensity_") + i;
            if (!item->metaValueExists(meta_name))
            {
              throw Exception::Precondition(__FILE__, __LINE__, OPENMS_PRETTY_FUNCTION, String("Meta value '") + meta_name + "' expected but not found in container.");
            }
            ContainerValueType p;
            p.setIntensity(item->getMetaValue(meta_name));
            p.setPosition(item->getMZ() + Constants::C13C12_MASSDIFF_U / charge * i);
            ContainerAdd_<ContainerValueType, false>::addData_(spectrum, &p);
          }
        }
        else ContainerAdd_<ContainerValueType, false>::addData_(spectrum, item);
      }
    };

    /*
      @brief Append a spectrum to current MSExperiment

      @param rt RT of new spectrum
      @return Pointer to newly created spectrum
    */
    SpectrumType* createSpec_(PeakType::CoordinateType rt);

    /*
      @brief Append a spectrum including floatdata arrays to current MSExperiment

      @param rt RT of new spectrum
      @param metadata_names Names of floatdata arrays attached to this spectrum
      @return Pointer to newly created spectrum
    */
    SpectrumType* createSpec_(PeakType::CoordinateType rt, const StringList& metadata_names);

  };


  /// Print the contents to a stream.
  std::ostream& operator<<(std::ostream& os, const MSExperiment& exp);

} // namespace OpenMS

#include <OpenMS/KERNEL/StandardTypes.h>

<|MERGE_RESOLUTION|>--- conflicted
+++ resolved
@@ -296,13 +296,8 @@
                              Note that the actual feature will NOT be added if mass traces are found (since MT0 is usually identical)
 
       @exception Exception::Precondition is thrown if the container is not sorted according to
-<<<<<<< HEAD
-      retention time (in debug AND release mode) OR a "masstrace_intensity_<X>" value is expected but not found
-
-=======
       retention time (in debug AND release mode) OR a "masstrace_intensity" value is expected but not found
          
->>>>>>> ab7df5ad
     */
     template <bool add_mass_traces, class Container>
     void set2DData(const Container& container)
