--- conflicted
+++ resolved
@@ -48,11 +48,7 @@
 namespace OpenMS
 {
   /**
-<<<<<<< HEAD
-  @brief Representation of the Experimental Design in OpenMS. Instances are loaded via
-=======
   @brief Representation of the Experimental Design in OpenMS. Instances can be loaded via
->>>>>>> 378ef99d
    the ExperimentalDesignFile class.
 
   @ingroup Format
@@ -61,87 +57,20 @@
   {
   public:
 
-<<<<<<< HEAD
-    /// 1) Mandatory section with file-level information of the experimental design.
-    ///    Required to group and process fractionated data.
-/*
- * MSFileSection Format:
-   Format: Single header line
-         Run:                         Run index (prior fractionation) used to group fractions and source files.
-                                      Note: For label-free this has same cardinality as sample.
-                                      For multiplexed experiments, these might differ as multiple samples can be measured in single files
-         Fraction:                    1st, 2nd, .., fraction. Note: All runs must have the same number of fractions.
-         Path(Spectra File):          Path to mzML files
-         Channel:                     Channel in MS file:
-                                      label-free: always 1
-                                      TMT6Plex: 1..6
-                                      SILAC with light and heavy: 1..2
-         Sample:                      Index of sample measured in the specified channel X, in fraction Y of run Z
-
-	Run	Fraction	Path(Spectra File)	Channel		Sample
-	1	1		SPECTRAFILE_F1_TR1.mzML	1		1
-	1	2		SPECTRAFILE_F2_TR1.mzML	1		1
-	1	3		SPECTRAFILE_F3_TR1.mzML	1		1
-	1	1		SPECTRAFILE_F1_TR1.mzML	2		2
-	1	2		SPECTRAFILE_F2_TR1.mzML	2		2
-	1	3		SPECTRAFILE_F3_TR1.mzML	2		2
-	1	1		SPECTRAFILE_F1_TR1.mzML	3		3
-	1	2		SPECTRAFILE_F2_TR1.mzML	3		3
-	1	3		SPECTRAFILE_F3_TR1.mzML	3		3
-	1	1		SPECTRAFILE_F1_TR1.mzML	4		4
-	1	2		SPECTRAFILE_F2_TR1.mzML	4		4
-	1	3		SPECTRAFILE_F3_TR1.mzML	4		4
-	2	1		SPECTRAFILE_F1_TR2.mzML	1		5
-	2	2		SPECTRAFILE_F2_TR2.mzML	1		5
-	2	3		SPECTRAFILE_F3_TR2.mzML	1		5
-	2	1		SPECTRAFILE_F1_TR2.mzML	2		6
-	2	2		SPECTRAFILE_F2_TR2.mzML	2		6
-	2	3		SPECTRAFILE_F3_TR2.mzML	2		6
-	2	1		SPECTRAFILE_F1_TR2.mzML	3		7
-	2	2		SPECTRAFILE_F2_TR2.mzML	3		7
-	2	3		SPECTRAFILE_F3_TR2.mzML	3		7
-	2	1		SPECTRAFILE_F1_TR2.mzML	4		8
-	2	2		SPECTRAFILE_F2_TR2.mzML	4		8
-	2	3		SPECTRAFILE_F3_TR2.mzML	4		8
-
-  /// 2) Mandatory section with sample information of the experimental design.
-  ///    Required to process fractionated data. One Column must be 'Sample', other columns
-  ///    are unspecified and can contain arbitrary factors
-
- Sample	Some_Condition	Technical_Replicate
-  1     1               1
-  2	    2	              1
-  3	    3	              1
-  4	    4	              1
-  5	    1	              2
-  6	    2	              2
-  7	    3	              2
-  8	    4	              2
-
-*/
-=======
     /// MSFileSectionEntry links single quant. values back the MS file
     /// It supports:
     ///  - multiplexed data via specification of the quantified channel
     ///  - multiple fractions via specification of the:
     ///    - fraction index (e.g., 1..10 if ten fractions were measured)
     ///    - fraction group to trace which fractions belong together
->>>>>>> 378ef99d
     class OPENMS_DLLAPI MSFileSectionEntry
     {
     public:
       MSFileSectionEntry() = default;
-<<<<<<< HEAD
-      unsigned run = 1; ///< run index (before prefractionation)
-      unsigned fraction = 1; ///< fraction 1..m, mandatory, 1 if not set
-      std::string path = "UNKNOWN_FILE"; ///< file name, mandatory
-      unsigned channel = 1;  ///< if and how many multiplexed channels are in a file
-=======
       unsigned fraction_group = 1; ///< fraction group id
       unsigned fraction = 1; ///< fraction 1..m, mandatory, 1 if not set
       std::string path = "UNKNOWN_FILE"; ///< file name, mandatory
       unsigned channel = 1;  ///< the channel (e.g.,: 1 for label-free, 1..8 for TMT8plex)
->>>>>>> 378ef99d
       unsigned sample = 1;  ///< allows grouping by sample
     };
 
@@ -155,13 +84,7 @@
         std::vector< std::vector < String > > _content,
         std::map< unsigned, Size > _sample_to_rowindex,
         std::map< String, Size > _columnname_to_columnindex
-<<<<<<< HEAD
-      ) : content_(_content),
-          sample_to_rowindex_(_sample_to_rowindex),
-          columnname_to_columnindex_(_columnname_to_columnindex) {}
-=======
       );
->>>>>>> 378ef99d
 
       // Get set of all samples that are present in the sample section
       std::set< unsigned > getSamples() const;
@@ -198,16 +121,7 @@
     // Experimental Design c'tors
     ExperimentalDesign() = default;
 
-<<<<<<< HEAD
-    ExperimentalDesign(
-      MSFileSection msfile_section, SampleSection sample_section) 
-        : 
-        msfile_section_(msfile_section), 
-        sample_section_(sample_section)
-    {
-      sort_();
-      checkValidRunSection_();
-    }
+    ExperimentalDesign(MSFileSection msfile_section, SampleSection sample_section);
 
     const MSFileSection& getMSFileSection() const;
 
@@ -218,27 +132,6 @@
 
     void setSampleSection(const SampleSection& sample_section);
 
-    // Gets vector of Filenames that appears in the run section, optionally trims to basename
-    std::vector< String > getFileNames(bool basename) const;
-
-    // Returns vector of channels of the run section
-    std::vector<unsigned> getChannels() const;
-
-    std::vector<unsigned> getFractions() const;
-
-    /// return fraction index to file paths (ordered by run id)
-=======
-    ExperimentalDesign(MSFileSection msfile_section, SampleSection sample_section);
-
-    const MSFileSection& getMSFileSection() const;
-
-    void setMSFileSection(const MSFileSection& msfile_section);
-
-    // Returns the Sample Section of the experimental design file
-    const ExperimentalDesign::SampleSection& getSampleSection() const;
-
-    void setSampleSection(const SampleSection& sample_section);
-
     // Gets vector of MS filenames, optionally trims to basename
     std::vector< String > getFileNames(bool basename) const;
 
@@ -248,16 +141,11 @@
     std::vector<unsigned> getFractions() const;
 
     /// return fraction index to file paths (ordered by fraction_group)
->>>>>>> 378ef99d
     std::map<unsigned int, std::vector<String> > getFractionToMSFilesMapping() const;
 
    /*
     *   The (Path, Channel) tuples in the experimental design have to be unique, so we can map them
-<<<<<<< HEAD
-    *   uniquely to the sample number, fraction number, and run number
-=======
     *   uniquely to the sample number, fraction number, and fraction_group number
->>>>>>> 378ef99d
     */
     /// return <file_path, channel> to sample mapping
     std::map< std::pair< String, unsigned >, unsigned> getPathChannelToSampleMapping(bool) const;
@@ -265,13 +153,8 @@
     /// return <file_path, channel> to fraction mapping
     std::map< std::pair< String, unsigned >, unsigned> getPathChannelToFractionMapping(bool) const;
 
-<<<<<<< HEAD
-    /// return <file_path, channel> to run mapping
-    std::map< std::pair< String, unsigned >, unsigned> getPathChannelToRunMapping(bool) const;
-=======
     /// return <file_path, channel> to fraction_group mapping
     std::map< std::pair< String, unsigned >, unsigned> getPathChannelToFractionGroupMapping(bool) const;
->>>>>>> 378ef99d
 
     // @return the number of samples measured (= highest sample index)
     unsigned getNumberOfSamples() const;
@@ -282,22 +165,6 @@
     // @return the number of channels per file
     unsigned getNumberOfChannels() const;
 
-<<<<<<< HEAD
-    // @return the number of MS files (= fractions * runs)
-    unsigned getNumberOfMSFiles() const;
-
-    // @return the number of runs (before fractionation)
-    // Allows to group fraction ids and source files
-    unsigned getNumberOfPrefractionationRuns() const;
-
-    // @return sample index (depends on run and channel)
-    unsigned getSample(unsigned run, unsigned channel = 1);
-
-    /// @return whether at least one run in this experimental design is fractionated
-    bool isFractionated() const;
-
-    /// return if each fraction number is associated with the same number of runs
-=======
     // @return the number of MS files (= fractions * fraction groups)
     unsigned getNumberOfMSFiles() const;
 
@@ -313,7 +180,6 @@
     bool isFractionated() const;
 
     /// @returns whether all fraction groups have the same number of fractions
->>>>>>> 378ef99d
     bool sameNrOfMSFilesPerFraction() const;
 
     /// Extract experimental design from consensus map
@@ -338,11 +204,7 @@
       template<typename T>
       static void errorIfAlreadyExists(std::set<T> &container, T &item, const String &message);
 
-<<<<<<< HEAD
-      void checkValidRunSection_();
-=======
       void checkValidMSFileSection_();
->>>>>>> 378ef99d
 
       MSFileSection msfile_section_;
       SampleSection sample_section_;
