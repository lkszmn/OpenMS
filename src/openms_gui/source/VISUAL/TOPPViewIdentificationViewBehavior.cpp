--- conflicted
+++ resolved
@@ -49,10 +49,6 @@
 
 #include <QtCore/QString>
 #include <QtGui/QMessageBox>
-<<<<<<< HEAD
-#include <QtGui/QPainter>
-=======
->>>>>>> 28bb4f23
 
 using namespace OpenMS;
 using namespace std;
@@ -417,11 +413,7 @@
     return result;
   }
 
-<<<<<<< HEAD
-  // Helper function that collapses a vector of Strings into one String
-=======
   // Helper function that collapses a vector of strings into one string
->>>>>>> 28bb4f23
   String TOPPViewIdentificationViewBehavior::collapseStringVector(vector<String> strings)
   {
     String result;
@@ -432,11 +424,7 @@
     return result;
   }
 
-<<<<<<< HEAD
-  // Helper function that turns fragment annotations into coverage Strings for visualization with the sequence
-=======
   // Helper function that turns fragment annotations into coverage strings for visualization with the sequence
->>>>>>> 28bb4f23
   void TOPPViewIdentificationViewBehavior::extractCoverageStrings(vector<PeptideHit::PeakAnnotation> frag_annotations, String& alpha_string, String& beta_string, Size alpha_size, Size beta_size)
   {
     vector<String> alpha_strings(alpha_size, " ");
@@ -875,11 +863,7 @@
 
     MSSpectrum ann_spectrum;
     vector<String> labels;
-<<<<<<< HEAD
-    for (const auto& ann : annotations)
-=======
     for (const auto& ann : annotations) // NOLINT
->>>>>>> 28bb4f23
     {
       Peak1D peak(ann.mz, ann.intensity);
       if (align) // align to the measured spectrum
