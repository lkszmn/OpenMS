--- conflicted
+++ resolved
@@ -387,13 +387,10 @@
   ResidueDB_test
   ResidueModification_test
   Residue_test
-<<<<<<< HEAD
   Ribonucleotide_test
   RibonucleotideDB_test
   RNaseDigestion_test
-=======
   SimpleTSGXLMS_test
->>>>>>> cb686c88
   SpectrumAnnotator_test
   SvmTheoreticalSpectrumGenerator_test
   SvmTheoreticalSpectrumGeneratorTrainer_test
