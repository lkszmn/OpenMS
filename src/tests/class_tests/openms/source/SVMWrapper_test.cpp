// --------------------------------------------------------------------------
//                   OpenMS -- Open-Source Mass Spectrometry               
// --------------------------------------------------------------------------
// Copyright The OpenMS Team -- Eberhard Karls University Tuebingen,
// ETH Zurich, and Freie Universitaet Berlin 2002-2017.
// 
// This software is released under a three-clause BSD license:
//  * Redistributions of source code must retain the above copyright
//    notice, this list of conditions and the following disclaimer.
//  * Redistributions in binary form must reproduce the above copyright
//    notice, this list of conditions and the following disclaimer in the
//    documentation and/or other materials provided with the distribution.
//  * Neither the name of any author or any participating institution 
//    may be used to endorse or promote products derived from this software 
//    without specific prior written permission.
// For a full list of authors, refer to the file AUTHORS. 
// --------------------------------------------------------------------------
// THIS SOFTWARE IS PROVIDED BY THE COPYRIGHT HOLDERS AND CONTRIBUTORS "AS IS"
// AND ANY EXPRESS OR IMPLIED WARRANTIES, INCLUDING, BUT NOT LIMITED TO, THE
// IMPLIED WARRANTIES OF MERCHANTABILITY AND FITNESS FOR A PARTICULAR PURPOSE
// ARE DISCLAIMED. IN NO EVENT SHALL ANY OF THE AUTHORS OR THE CONTRIBUTING 
// INSTITUTIONS BE LIABLE FOR ANY DIRECT, INDIRECT, INCIDENTAL, SPECIAL, 
// EXEMPLARY, OR CONSEQUENTIAL DAMAGES (INCLUDING, BUT NOT LIMITED TO, 
// PROCUREMENT OF SUBSTITUTE GOODS OR SERVICES; LOSS OF USE, DATA, OR PROFITS; 
// OR BUSINESS INTERRUPTION) HOWEVER CAUSED AND ON ANY THEORY OF LIABILITY, 
// WHETHER IN CONTRACT, STRICT LIABILITY, OR TORT (INCLUDING NEGLIGENCE OR 
// OTHERWISE) ARISING IN ANY WAY OUT OF THE USE OF THIS SOFTWARE, EVEN IF 
// ADVISED OF THE POSSIBILITY OF SUCH DAMAGE.
// 
// --------------------------------------------------------------------------
// $Maintainer: Timo Sachsenberg $
// $Authors: Nico Pfeifer, Chris Bielow $
// --------------------------------------------------------------------------

#include <OpenMS/CONCEPT/ClassTest.h>
#include <OpenMS/test_config.h>
#include <OpenMS/ANALYSIS/SVM/SVMWrapper.h>
#include <OpenMS/FORMAT/LibSVMEncoder.h>
#include <svm.h>

///////////////////////////

#include <string>
#include <vector>

///////////////////////////

START_TEST(SVMWrapper, "$Id$")

/////////////////////////////////////////////////////////////
/////////////////////////////////////////////////////////////

using namespace OpenMS;
using namespace std;

SVMWrapper* ptr;
SVMWrapper* nullPointer = nullptr;
SVMWrapper svm;

START_SECTION((SVMWrapper()))
	ptr = new SVMWrapper();
	TEST_NOT_EQUAL(ptr, nullPointer)
END_SECTION

START_SECTION((double getDoubleParameter(SVM_parameter_type type)))
	svm.setParameter(SVMWrapper::C, 1.0043);
	svm.setParameter(SVMWrapper::NU, 0.0523);
	svm.setParameter(SVMWrapper::P, 1.2319);

	TEST_REAL_SIMILAR(svm.getDoubleParameter(SVMWrapper::C), 1.0043)
	TEST_REAL_SIMILAR(svm.getDoubleParameter(SVMWrapper::NU), 0.0523)
	TEST_REAL_SIMILAR(svm.getDoubleParameter(SVMWrapper::P), 1.2319)
END_SECTION

START_SECTION((double getSVRProbability()))
	LibSVMEncoder encoder;
	vector< vector< pair<Int, double> > > vectors;
	vector< pair<Int, double> > temp_vector;
	vector<svm_node*> encoded_vectors;
	Int count = 100;
	vector<double> labels;
	svm_problem* problem;

	for (Int j = 0; j < count; j++)
	{
		temp_vector.clear();
		for (Int i = 0; i < 6; i++)
		{
			temp_vector.push_back(make_pair(i * 2, ((double) i) * j * 0.3));
		}
		vectors.push_back(temp_vector);
	}
	encoder.encodeLibSVMVectors(vectors, encoded_vectors);
	for (Int i = 0; i < count; i++)
	{
		labels.push_back(((double) i * 2) / 3 + 0.03);
	}
	problem = encoder.encodeLibSVMProblem(encoded_vectors, labels);
	svm.setParameter(SVMWrapper::PROBABILITY, 1);
	svm.train(problem);
	TEST_EQUAL(svm.getSVRProbability() == 0, false)
END_SECTION

START_SECTION((Int getIntParameter(SVM_parameter_type type)))
	svm.setParameter(SVMWrapper::SVM_TYPE, EPSILON_SVR);
	svm.setParameter(SVMWrapper::KERNEL_TYPE, LINEAR);
	svm.setParameter(SVMWrapper::DEGREE, 2);

	TEST_EQUAL(svm.getIntParameter(SVMWrapper::SVM_TYPE)==EPSILON_SVR,true);
	TEST_EQUAL(svm.getIntParameter(SVMWrapper::KERNEL_TYPE)==LINEAR,true);
	TEST_EQUAL(svm.getIntParameter(SVMWrapper::DEGREE)==2,true);
END_SECTION

START_SECTION((Int train(struct svm_problem *problem)))
	svm_problem* problem = new svm_problem();
	UInt count = 4;
	svm_node** nodes = new svm_node*[count];
	double* labels = new double[count];

	for (Size i = 0; i < count; i++)
	{
		nodes[i] = new svm_node[count];
		nodes[i][count - 1].index = -1;
		labels[i] = i * 2 / 3 + 0.03;
	}
	problem->x = nodes;
	problem->l = count;
	problem->y = labels;
	TEST_EQUAL(svm.train(problem), 1)
END_SECTION

START_SECTION((Int train(SVMData &problem)))

	SVMWrapper svm2;
	SVMData problem;
	UInt count = 4;
	vector<double> labels;
	vector< vector<pair<Int, double> > > sequences;
	vector<pair<Int, double> > sequence;
	
	svm2.setParameter(SVMWrapper::KERNEL_TYPE, SVMWrapper::OLIGO);
	svm2.setParameter(SVMWrapper::BORDER_LENGTH, 2);
	svm2.setParameter(SVMWrapper::C, 1);
	svm2.setParameter(SVMWrapper::SIGMA, 1);
	svm2.setParameter(SVMWrapper::SVM_TYPE, NU_SVR);

	for (Size i = 0; i < count; i++)
	{
		sequence.clear();
		sequence.push_back(make_pair(1, rand()));
		sequence.push_back(make_pair(2, rand()));
		sequence.push_back(make_pair(3, rand()));
		sequence.push_back(make_pair(4, rand()));
		sequences.push_back(sequence);
		labels.push_back(i * 2 / 3 + 0.03);
	}
	problem.sequences = sequences;
	problem.labels = labels;

	TEST_EQUAL(svm2.train(problem), 1)
END_SECTION

START_SECTION((static void getLabels(svm_problem *problem, std::vector< double > &labels)))
	svm_problem* problem = new svm_problem();
	UInt count = 4;
	svm_node** nodes = new svm_node*[count];
	double* labels = new double[count];
	std::vector<double> label_vector1;
	std::vector<double> label_vector2;

	for (Size i = 0; i < count; i++)
	{
		nodes[i] = new svm_node[count];
		nodes[i][count - 1].index = -1;
		labels[i] = i * 2 / 3 + 0.03;
		label_vector1.push_back(labels[i]);
	}
	problem->x = nodes;
	problem->l = count;
	problem->y = labels;

	SVMWrapper::getLabels(problem, label_vector2);
	TEST_EQUAL(label_vector1.size(), label_vector2.size())
	for (Size i = 0; i < label_vector2.size(); i++)
	{
		TEST_REAL_SIMILAR(label_vector1[i], label_vector2[i])
	}
	delete problem;
END_SECTION

START_SECTION((static void createRandomPartitions(svm_problem *problem, Size number, std::vector< svm_problem * > &partitions)))
	 svm_problem* problem = new svm_problem();
	UInt count = 4;
	 svm_node** nodes = new svm_node*[count];
	double* labels = new double[count];
	std::vector<svm_problem*> partitions;

	for (Size i = 0; i < count; i++)
	{
		nodes[i] = new svm_node[count];
		nodes[i][count - 1].index = -1;
		labels[i] = i * 2 / 3 + 0.03;
	}
	problem->x = nodes;
	problem->l = count;
	problem->y = labels;

	SVMWrapper::createRandomPartitions(problem, 2, partitions);
	TEST_EQUAL(partitions.size(), 2)
	TEST_EQUAL(partitions[0]->l, 2)
	TEST_EQUAL(partitions[1]->l, 2)
END_SECTION

START_SECTION((static void createRandomPartitions(const SVMData &problem, Size number, std::vector< SVMData > &problems)))
	SVMData problem;
	UInt count = 4;
	vector<double> labels;
	vector< vector<pair<Int, double> > > sequences;
	vector<pair<Int, double> > sequence;
	std::vector< SVMData > partitions;
	
	for (Size i = 0; i < count; i++)
	{
		sequence.clear();
		sequence.push_back(make_pair(1, rand()));
		sequence.push_back(make_pair(2, rand()));
		sequence.push_back(make_pair(3, rand()));
		sequence.push_back(make_pair(4, rand()));
		sequences.push_back(sequence);
		labels.push_back(i * 2 / 3 + 0.03);
	}
	problem.sequences = sequences;
	problem.labels = labels;

	SVMWrapper::createRandomPartitions(problem, 2, partitions);
	TEST_EQUAL(partitions.size(), 2)
	TEST_EQUAL(partitions[0].sequences.size(), 2)
	TEST_EQUAL(partitions[1].sequences.size(), 2)
END_SECTION

START_SECTION((static svm_problem* mergePartitions(const std::vector< svm_problem * > &problems, Size except)))
	 svm_problem* problem = new svm_problem();
	 svm_problem* problem2;
	 UInt count = 10;
	 UInt number_of_partitions = 5;
	 svm_node** nodes = new svm_node*[count];
	 double* labels = new double[count];
	 std::vector<svm_problem*> partitions;


	for (Size i = 0; i < count; i++)
	{
		nodes[i] = new svm_node[count];
		nodes[i][count - 1].index = -1;
		labels[i] = ((double) i * 2) / 3 + 0.03;
		for (Size j = 0; j < count; j++)
		{
			nodes[i][j].value = ((double) i * 2) / 3;
		}
	}
	problem->x = nodes;
	problem->l = count;
	problem->y = labels;

	SVMWrapper::createRandomPartitions(problem, number_of_partitions, partitions);
	problem2 = SVMWrapper::mergePartitions(partitions, 4);
	UInt problem2_size = (count / number_of_partitions) * (number_of_partitions - 1);
	UInt partition_size = count / number_of_partitions;
	TEST_EQUAL((UInt) problem2->l, problem2_size)
	for (Size i = 0; i < problem2_size; i++)
	{
		UInt j = 0;
		while(problem->x[i][j].index != -1 && problem2->x[i][j].index != -1)
		{
			TEST_REAL_SIMILAR(partitions[i / partition_size]->x[i % partition_size][j].value, problem2->x[i][j].value)
			++j;
		}
		TEST_REAL_SIMILAR(partitions[i / partition_size]->y[i % partition_size], problem2->y[i])
	}
END_SECTION

START_SECTION((static void mergePartitions(const std::vector< SVMData > &problems, Size except, SVMData &merged_problem)))
	SVMData problem;
	SVMData problem2;
	UInt count = 10;
	UInt number_of_partitions = 5;
	vector<double> labels;
	SVMData merged_problem;
	vector<pair<Int, double> > temp_vector;
	vector<vector<pair<Int, double> > > vectors;
	std::vector< SVMData > partitions;
		
	for (Int i = 0; (UInt) i < count; i++)
	{
		temp_vector.clear();
		labels.push_back(((double) i * 2) / 3 + 0.03);
		for (Int j = 0; (UInt) j < count; j++)
		{
			temp_vector.push_back(make_pair(i * 2, ((double) i) * j * 0.3));
		}
		vectors.push_back(temp_vector);
	}
	problem.sequences = vectors;
	problem.labels = labels;

	SVMWrapper::createRandomPartitions(problem, number_of_partitions, partitions);
	SVMWrapper::mergePartitions(partitions, 4, problem2);
	UInt problem2_size = (count / number_of_partitions) * (number_of_partitions - 1);
	UInt partition_size = count / number_of_partitions;
	TEST_EQUAL((UInt) problem2.sequences.size(), problem2_size)
	for (UInt i = 0; i < problem2_size; i++)
	{
		UInt j = 0;
		while(j < partitions[i / partition_size].sequences[i % partition_size].size() && j < problem2.sequences[i].size())
		{
			TEST_REAL_SIMILAR(partitions[i / partition_size].sequences[i % partition_size][j].second, problem2.sequences[i][j].second)
			++j;
		}
		TEST_REAL_SIMILAR(partitions[i / partition_size].labels[i % partition_size], problem2.labels[i])
	}
END_SECTION

START_SECTION((static void calculateGaussTable(Size border_length, double sigma, std::vector< double > &gauss_table)))
  UInt border_length = 5;
  double sigma = 2;
  double sigma_square = sigma * sigma;
  vector<double> gauss_table;
  svm.calculateGaussTable(border_length, sigma, gauss_table);

  TEST_EQUAL(gauss_table.size(), 5)
  TEST_EQUAL(gauss_table[0], 1)
  TEST_REAL_SIMILAR(gauss_table[1], exp((-1 / (4.0 * sigma_square)) * 1))
  TEST_REAL_SIMILAR(gauss_table[2], exp((-1 / (4.0 * sigma_square)) * 4))
  TEST_REAL_SIMILAR(gauss_table[3], exp((-1 / (4.0 * sigma_square)) * 9))
  TEST_REAL_SIMILAR(gauss_table[4], exp((-1 / (4.0 * sigma_square)) * 16))
END_SECTION

START_SECTION((double performCrossValidation(svm_problem *problem_ul, const SVMData &problem_l, const bool is_labeled, const std::map< SVM_parameter_type, double > &start_values_map, const std::map< SVM_parameter_type, double > &step_sizes_map, const std::map< SVM_parameter_type, double > &end_values_map, Size number_of_partitions, Size number_of_runs, std::map< SVM_parameter_type, double > &best_parameters, bool additive_step_sizes=true, bool output=false, String performances_file_name="performances.txt", bool mcc_as_performance_measure=false) ))
 
{
  map<SVMWrapper::SVM_parameter_type, double> start_values;
	map<SVMWrapper::SVM_parameter_type, double> step_sizes;
	map<SVMWrapper::SVM_parameter_type, double> end_values;
	LibSVMEncoder encoder;
	vector< vector< pair<Int, double> > > vectors;
	vector< pair<Int, double> > temp_vector;
	vector<svm_node*> encoded_vectors;
	UInt count = 8;
	vector<double> labels;
	svm_problem* problem;
	map<SVMWrapper::SVM_parameter_type, double> parameters;
	double cv_quality;

	for (UInt j = 0; j < count; j++)
	{
		temp_vector.clear();
		for (UInt i = 0; i < 6; i++)
		{
			temp_vector.push_back(make_pair(i * 2, ((double) i) * j * 0.3));
		}
		vectors.push_back(temp_vector);
	}
	encoder.encodeLibSVMVectors(vectors, encoded_vectors);
	for (Size i = 0; i < count; i++)
	{
		labels.push_back(((double) i * 2) / 3 + 0.03);
	}
	problem = encoder.encodeLibSVMProblem(encoded_vectors, labels);

	start_values.insert(make_pair(SVMWrapper::C, 1));
	step_sizes.insert(make_pair(SVMWrapper::C, 100));
	end_values.insert(make_pair(SVMWrapper::C, 1000));

	start_values.insert(make_pair(SVMWrapper::NU, 0.4));
	step_sizes.insert(make_pair(SVMWrapper::NU, 0.1));
	end_values.insert(make_pair(SVMWrapper::NU, 0.6));

	start_values.insert(make_pair(SVMWrapper::DEGREE, 1));
	step_sizes.insert(make_pair(SVMWrapper::DEGREE, 1));
	end_values.insert(make_pair(SVMWrapper::DEGREE, 3));

  SVMData problem_2;
	cv_quality = svm.performCrossValidation(problem, problem_2, false, start_values, step_sizes, end_values, 2, 1, parameters, true, false);
	TEST_NOT_EQUAL(parameters.size(), 0)
  TEST_REAL_SIMILAR(cv_quality, 1)
}
  // CV, method 2
    
  map<SVMWrapper::SVM_parameter_type, double> start_values;
	map<SVMWrapper::SVM_parameter_type, double> step_sizes;
	map<SVMWrapper::SVM_parameter_type, double> end_values;
	LibSVMEncoder encoder;
	UInt count = 8;
	map<SVMWrapper::SVM_parameter_type, double> parameters;
	double cv_quality;
	SVMWrapper svm2;
	SVMData problem;
	vector<double> labels;
	vector< vector<pair<Int, double> > > sequences;
	vector<pair<Int, double> > sequence;
	
	svm2.setParameter(SVMWrapper::KERNEL_TYPE, SVMWrapper::OLIGO);
	svm2.setParameter(SVMWrapper::BORDER_LENGTH, 2);
	svm2.setParameter(SVMWrapper::C, 1);
	svm2.setParameter(SVMWrapper::SIGMA, 1);
	svm2.setParameter(SVMWrapper::SVM_TYPE, NU_SVR);

	for (Size i = 0; i < count; i++)
	{
		sequence.clear();
		sequence.push_back(make_pair(1, rand()));
		sequence.push_back(make_pair(2, rand()));
		sequence.push_back(make_pair(3, rand()));
		sequence.push_back(make_pair(4, rand()));
		sequences.push_back(sequence);
		labels.push_back(i * 2 / 3 + 0.03);
	}
	problem.sequences = sequences;
	problem.labels = labels;

	start_values.insert(make_pair(SVMWrapper::C, 1));
	step_sizes.insert(make_pair(SVMWrapper::C, 100));
	end_values.insert(make_pair(SVMWrapper::C, 1000));

	start_values.insert(make_pair(SVMWrapper::NU, 0.4));
	step_sizes.insert(make_pair(SVMWrapper::NU, 0.1));
	end_values.insert(make_pair(SVMWrapper::NU, 0.6));

	start_values.insert(make_pair(SVMWrapper::DEGREE, 1));
	step_sizes.insert(make_pair(SVMWrapper::DEGREE, 1));
	end_values.insert(make_pair(SVMWrapper::DEGREE, 3));

  cv_quality = svm2.performCrossValidation(nullptr, problem, true, start_values, step_sizes, end_values, 2, 1, parameters, true, false);

  TEST_NOT_EQUAL(parameters.size(), 0)
  // cv_quality is nan
  TEST_EQUAL(cv_quality != cv_quality, true)
END_SECTION

START_SECTION((void predict(struct svm_problem *problem, std::vector< double > &predicted_labels)))
 	LibSVMEncoder encoder;
	vector< vector< pair<Int, double> > > vectors;
	vector< pair<Int, double> > temp_vector;
	vector<svm_node*> encoded_vectors;
	UInt count = 8;
	vector<double> labels;
	vector<double> predicted_labels;
	svm_problem* problem;

	for (UInt j = 0; j < count; j++)
	{
		temp_vector.clear();
		for (UInt i = 0; i < 6; i++)
		{
			temp_vector.push_back(make_pair(i * 2, ((double) i) * j * 0.3));
		}
		vectors.push_back(temp_vector);
	}
	encoder.encodeLibSVMVectors(vectors, encoded_vectors);
	for (Size i = 0; i < count; i++)
	{
		labels.push_back(((double) i * 2) / 3 + 0.03);
	}
	problem = encoder.encodeLibSVMProblem(encoded_vectors, labels);
	svm.train(problem);
	svm.predict(problem, predicted_labels);
	TEST_NOT_EQUAL(predicted_labels.size(), 0)
END_SECTION

START_SECTION((void predict(const SVMData &problem, std::vector< double > &results)))
	SVMWrapper svm2;
 	LibSVMEncoder encoder;
	vector< vector< pair<Int, double> > > sequences;
	vector< pair<Int, double> > sequence;
	UInt count = 8;
	vector<double> labels;
	vector<double> predicted_labels;
	SVMData problem;

	svm2.setParameter(SVMWrapper::KERNEL_TYPE, SVMWrapper::OLIGO);
	svm2.setParameter(SVMWrapper::BORDER_LENGTH, 2);
	svm2.setParameter(SVMWrapper::C, 1);
	svm2.setParameter(SVMWrapper::SIGMA, 1);
	svm2.setParameter(SVMWrapper::SVM_TYPE, NU_SVR);

	for (Size i = 0; i < count; i++)
	{
		sequence.clear();
		sequence.push_back(make_pair(1, rand()));
		sequence.push_back(make_pair(2, rand()));
		sequence.push_back(make_pair(3, rand()));
		sequence.push_back(make_pair(4, rand()));
		sequences.push_back(sequence);
		labels.push_back(i * 2 / 3 + 0.03);
	}

	problem.sequences = sequences;
	problem.labels = labels;
	svm2.train(problem);
	svm2.predict(problem, predicted_labels);
	TEST_NOT_EQUAL(predicted_labels.size(), 0)
END_SECTION

START_SECTION((svm_problem* computeKernelMatrix(svm_problem* problem1, svm_problem* problem2)))
	vector<String> sequences;
	String allowed_characters = "ACNGT";
	String output;
	Int border_length = 5;
	double sigma = 2;
	vector< pair<Int, double> > encoded_sequence;
  vector<double> labels;
  struct svm_problem* data;
  struct svm_problem* kernel_matrix;
  LibSVMEncoder encoder;

	svm.setParameter(SVMWrapper::BORDER_LENGTH, border_length);
	svm.setParameter(SVMWrapper::SIGMA, sigma);
	svm.setParameter(SVMWrapper::KERNEL_TYPE, SVMWrapper::OLIGO);
  labels.push_back(1);
  labels.push_back(2);
  sequences.push_back("ACNNGTATCA");
  sequences.push_back("AACNNGTACCA");
	data = encoder.encodeLibSVMProblemWithOligoBorderVectors(sequences, labels, 1, allowed_characters, border_length);
	kernel_matrix = svm.computeKernelMatrix(data, data);
	svm.train(data);

	TOLERANCE_ABSOLUTE(0.0001)
	TEST_REAL_SIMILAR(kernel_matrix->x[0][0].value, 1)
	TEST_REAL_SIMILAR(kernel_matrix->x[0][1].value, 19.7156)
	TEST_REAL_SIMILAR(kernel_matrix->x[0][2].value, 21.1308)
	TEST_REAL_SIMILAR(kernel_matrix->x[1][0].value, 2)
	TEST_REAL_SIMILAR(kernel_matrix->x[1][1].value, 21.1308)
	TEST_REAL_SIMILAR(kernel_matrix->x[1][2].value, 27.2309)
	TEST_EQUAL(kernel_matrix->x[0][0].index, 0)
	TEST_EQUAL(kernel_matrix->x[0][1].index, 1)
	TEST_EQUAL(kernel_matrix->x[0][2].index, 2)
	TEST_EQUAL(kernel_matrix->x[1][0].index, 0)
	TEST_EQUAL(kernel_matrix->x[1][1].index, 1)
	TEST_EQUAL(kernel_matrix->x[1][2].index, 2)
	TEST_EQUAL(kernel_matrix->y[0], 1)
	TEST_EQUAL(kernel_matrix->y[1], 2)

END_SECTION

START_SECTION((svm_problem* computeKernelMatrix(const SVMData &problem1, const SVMData &problem2)))
	vector<AASequence> sequences;
	String allowed_characters = "ACNGT";
	String output;
	Int border_length = 5;
	double sigma = 2;
  vector<double> labels;
  struct svm_problem* kernel_matrix;
  LibSVMEncoder encoder;
	vector< vector< std::pair< Int, double > > > data;
	SVMData svm_data;

	svm.setParameter(SVMWrapper::BORDER_LENGTH, border_length);
	svm.setParameter(SVMWrapper::SIGMA, sigma);
	svm.setParameter(SVMWrapper::KERNEL_TYPE, SVMWrapper::OLIGO);
  labels.push_back(1);
  labels.push_back(2);
  sequences.push_back(AASequence::fromString("ACNNGTATCA"));
  sequences.push_back(AASequence::fromString("AACNNGTACCA"));
	encoder.encodeProblemWithOligoBorderVectors(sequences, 1, allowed_characters, border_length, data);
	svm_data.sequences = data;
	svm_data.labels = labels;
	
	kernel_matrix = svm.computeKernelMatrix(svm_data, svm_data);
			
	TOLERANCE_ABSOLUTE(0.0001)
	TEST_REAL_SIMILAR(kernel_matrix->x[0][0].value, 1)
	TEST_REAL_SIMILAR(kernel_matrix->x[0][1].value, 19.7156)
	TEST_REAL_SIMILAR(kernel_matrix->x[0][2].value, 21.1308)
	TEST_REAL_SIMILAR(kernel_matrix->x[1][0].value, 2)
	TEST_REAL_SIMILAR(kernel_matrix->x[1][1].value, 21.1308)
	TEST_REAL_SIMILAR(kernel_matrix->x[1][2].value, 27.2309)
	TEST_EQUAL(kernel_matrix->x[0][0].index, 0)
	TEST_EQUAL(kernel_matrix->x[0][1].index, 1)
	TEST_EQUAL(kernel_matrix->x[0][2].index, 2)
	TEST_EQUAL(kernel_matrix->x[1][0].index, 0)
	TEST_EQUAL(kernel_matrix->x[1][1].index, 1)
	TEST_EQUAL(kernel_matrix->x[1][2].index, 2)
	TEST_EQUAL(kernel_matrix->y[0], 1)
	TEST_EQUAL(kernel_matrix->y[1], 2)

END_SECTION

START_SECTION((static double kernelOligo(const svm_node *x, const svm_node *y, const std::vector< double > &gauss_table, double sigma_square=0, Size max_distance=50)))
  vector<double> labels;
	String sequence = "ACNNGTATCA";
	String allowed_characters = "ACNGT";
	String output;
	Int border_length = 5;
	svm_problem* data;
	double result = 0;
  double sigma = 2;
  vector<double> gauss_table;
	vector<String> sequences;
  svm.calculateGaussTable(border_length, sigma, gauss_table);
	LibSVMEncoder encoder;
	svm.setParameter(SVMWrapper::BORDER_LENGTH, border_length);
	svm.setParameter(SVMWrapper::SIGMA, sigma);
	svm.setParameter(SVMWrapper::KERNEL_TYPE, SVMWrapper::OLIGO);

  labels.push_back(1);
  labels.push_back(2);
  sequences.push_back("ACNNGTATCA");
  sequences.push_back("AACNNGTACCA");
	data = encoder.encodeLibSVMProblemWithOligoBorderVectors(sequences, labels, 1, allowed_characters, border_length);
	result = SVMWrapper::kernelOligo(data->x[0], data->x[1], gauss_table);
	TOLERANCE_ABSOLUTE(0.0001)
	TEST_REAL_SIMILAR(result, 21.1308)
	delete data;
END_SECTION

START_SECTION((static double kernelOligo(const std::vector< std::pair< int, double > > &x, const std::vector< std::pair< int, double > > &y, const std::vector< double > &gauss_table, int max_distance=-1)))
  vector<double> labels;
	String sequence = "ACNNGTATCA";
	String allowed_characters = "ACNGT";
	String output;
	Int border_length = 5;
	vector< vector< std::pair< Int, double > > > data;
	double result = 0;
  double sigma = 2;
  vector<double> gauss_table;
	vector<AASequence> sequences;
  svm.calculateGaussTable(border_length, sigma, gauss_table);
	LibSVMEncoder encoder;
	svm.setParameter(SVMWrapper::BORDER_LENGTH, border_length);
	svm.setParameter(SVMWrapper::SIGMA, sigma);
	svm.setParameter(SVMWrapper::KERNEL_TYPE, SVMWrapper::OLIGO);

  labels.push_back(1);
  labels.push_back(2);
  sequences.push_back(AASequence::fromString("ACNNGTATCA"));
  sequences.push_back(AASequence::fromString("AACNNGTACCA"));
	encoder.encodeProblemWithOligoBorderVectors(sequences, 1, allowed_characters, border_length, data);
	result = SVMWrapper::kernelOligo(data[0], data[1], gauss_table);
	TOLERANCE_ABSOLUTE(0.0001)
	TEST_REAL_SIMILAR(result, 21.1308)
END_SECTION

START_SECTION((void getDecisionValues(svm_problem* data, std::vector<double>& decision_values)))
 	LibSVMEncoder encoder;
	vector< vector< pair<Int, double> > > vectors;
	vector< pair<Int, double> > temp_vector;
	vector<svm_node*> encoded_vectors;
	UInt count = 8;
	vector<double> labels;
	vector<double> predicted_labels;
	svm_problem* problem;
	vector<double> decision_values;

	svm.setParameter(SVMWrapper::SVM_TYPE, NU_SVR);
	svm.setParameter(SVMWrapper::KERNEL_TYPE, POLY);
	svm.setParameter(SVMWrapper::DEGREE, 2);
	for (UInt j = 0; j < count; j++)
	{
		temp_vector.clear();
		for (UInt i = 1; i < 6; i++)
		{
			temp_vector.push_back(make_pair(i * 2, ((double) i) * j * 0.3));
		}
		vectors.push_back(temp_vector);
	}
	encoder.encodeLibSVMVectors(vectors, encoded_vectors);
	for (Size i = 0; i < count; i++)
	{
		labels.push_back(((double) i * 2) / 3 + 0.03);
	}
	problem = encoder.encodeLibSVMProblem(encoded_vectors, labels);
	svm.train(problem);
	svm.predict(problem, predicted_labels);
	TEST_NOT_EQUAL(predicted_labels.size(), 0)
	svm.getDecisionValues(problem, decision_values);
	TEST_EQUAL(predicted_labels == decision_values, true)

	svm.setParameter(SVMWrapper::SVM_TYPE, C_SVC);
	labels.clear();
	labels.resize(4, 1);
	labels.resize(8, -1);
	problem = encoder.encodeLibSVMProblem(encoded_vectors, labels);
	svm.train(problem);
	svm.predict(problem, predicted_labels);
	TEST_NOT_EQUAL(predicted_labels.size(), 0)
	svm.getDecisionValues(problem, decision_values);
	TEST_EQUAL(predicted_labels.size() == decision_values.size(), true)
	for (Size i = 0; i < predicted_labels.size(); ++i)
	{
		TEST_EQUAL((predicted_labels[i] < 0 && decision_values[i] < 0)
							|| (predicted_labels[i] > 0 && decision_values[i] > 0), true)
	}
	labels.clear();
	labels.resize(4, -1);
	labels.resize(8, 1);
	problem = encoder.encodeLibSVMProblem(encoded_vectors, labels);
	svm.train(problem);
	svm.predict(problem, predicted_labels);
	TEST_NOT_EQUAL(predicted_labels.size(), 0)
	svm.getDecisionValues(problem, decision_values);
	TEST_EQUAL(predicted_labels.size() == decision_values.size(), true)
	for (Size i = 0; i < predicted_labels.size(); ++i)
	{
		TEST_EQUAL((predicted_labels[i] < 0 && decision_values[i] < 0)
							|| (predicted_labels[i] > 0 && decision_values[i] > 0), true)
	}

END_SECTION

START_SECTION((void scaleData(svm_problem* data, Int max_scale_value = -1)))
 	LibSVMEncoder encoder;
	vector< vector< pair<Int, double> > > vectors;
	vector< pair<Int, double> > temp_vector;
	vector<svm_node*> encoded_vectors;
	UInt count = 8;
	vector<double> labels;
	svm_problem* problem;
	vector<double> decision_values;

	svm.setParameter(SVMWrapper::SVM_TYPE, NU_SVR);
	svm.setParameter(SVMWrapper::KERNEL_TYPE, POLY);
	svm.setParameter(SVMWrapper::DEGREE, 2);
	for (UInt j = 0; j < count; j++)
	{
		temp_vector.clear();
		for (UInt i = 1; i < 6; i++)
		{
			temp_vector.push_back(make_pair(i, ((double) i) * j * 0.3));
		}
		vectors.push_back(temp_vector);
	}
	encoder.encodeLibSVMVectors(vectors, encoded_vectors);
	for (Size i = 0; i < count; i++)
	{
		labels.push_back(((double) i * 2) / 3 + 0.03);
	}
	problem = encoder.encodeLibSVMProblem(encoded_vectors, labels);
	svm.scaleData(problem, 2);

	TEST_REAL_SIMILAR(problem->x[0][0].value, 0)
	TEST_REAL_SIMILAR(problem->x[0][1].value, 0)
	TEST_REAL_SIMILAR(problem->x[0][2].value, 0)
	TEST_REAL_SIMILAR(problem->x[0][3].value, 0)
	TEST_REAL_SIMILAR(problem->x[0][4].value, 0)
	TEST_REAL_SIMILAR(problem->x[1][0].value, 0.2857)
	TEST_REAL_SIMILAR(problem->x[1][1].value, 0.2857)
	TEST_REAL_SIMILAR(problem->x[1][2].value, 0.2857)
	TEST_REAL_SIMILAR(problem->x[1][3].value, 0.2857)
	TEST_REAL_SIMILAR(problem->x[1][4].value, 0.2857)
	TEST_REAL_SIMILAR(problem->x[2][0].value, 0.5714)
	TEST_REAL_SIMILAR(problem->x[2][1].value, 0.5714)
	TEST_REAL_SIMILAR(problem->x[2][2].value, 0.5714)
	TEST_REAL_SIMILAR(problem->x[2][3].value, 0.5714)
	TEST_REAL_SIMILAR(problem->x[2][4].value, 0.5714)
	TEST_REAL_SIMILAR(problem->x[3][0].value, 0.8571)
	TEST_REAL_SIMILAR(problem->x[3][1].value, 0.8571)
	TEST_REAL_SIMILAR(problem->x[3][2].value, 0.8571)
	TEST_REAL_SIMILAR(problem->x[3][3].value, 0.8571)
	TEST_REAL_SIMILAR(problem->x[3][4].value, 0.8571)
	TEST_REAL_SIMILAR(problem->x[4][0].value, 1.1429)
	TEST_REAL_SIMILAR(problem->x[4][1].value, 1.1429)
	TEST_REAL_SIMILAR(problem->x[4][2].value, 1.1429)
	TEST_REAL_SIMILAR(problem->x[4][3].value, 1.1429)
	TEST_REAL_SIMILAR(problem->x[4][4].value, 1.1429)
	TEST_REAL_SIMILAR(problem->x[5][0].value, 1.4286)
	TEST_REAL_SIMILAR(problem->x[5][1].value, 1.4286)
	TEST_REAL_SIMILAR(problem->x[5][2].value, 1.4286)
	TEST_REAL_SIMILAR(problem->x[5][3].value, 1.4286)
	TEST_REAL_SIMILAR(problem->x[5][4].value, 1.4286)
	TEST_REAL_SIMILAR(problem->x[6][0].value, 1.7143)
	TEST_REAL_SIMILAR(problem->x[6][1].value, 1.7143)
	TEST_REAL_SIMILAR(problem->x[6][2].value, 1.7143)
	TEST_REAL_SIMILAR(problem->x[6][3].value, 1.7143)
	TEST_REAL_SIMILAR(problem->x[6][4].value, 1.7143)
	TEST_REAL_SIMILAR(problem->x[7][0].value, 2)
	TEST_REAL_SIMILAR(problem->x[7][1].value, 2)
	TEST_REAL_SIMILAR(problem->x[7][2].value, 2)
	TEST_REAL_SIMILAR(problem->x[7][3].value, 2)
	TEST_REAL_SIMILAR(problem->x[7][4].value, 2)

	svm.scaleData(problem);

	TEST_REAL_SIMILAR(problem->x[0][0].value, -1)
	TEST_REAL_SIMILAR(problem->x[0][1].value, -1)
	TEST_REAL_SIMILAR(problem->x[0][2].value, -1)
	TEST_REAL_SIMILAR(problem->x[0][3].value, -1)
	TEST_REAL_SIMILAR(problem->x[0][4].value, -1)
	TEST_REAL_SIMILAR(problem->x[1][0].value, -0.7143)
	TEST_REAL_SIMILAR(problem->x[1][1].value, -0.7143)
	TEST_REAL_SIMILAR(problem->x[1][2].value, -0.7143)
	TEST_REAL_SIMILAR(problem->x[1][3].value, -0.7143)
	TEST_REAL_SIMILAR(problem->x[1][4].value, -0.7143)
	TEST_REAL_SIMILAR(problem->x[2][0].value, -0.4286)
	TEST_REAL_SIMILAR(problem->x[2][1].value, -0.4286)
	TEST_REAL_SIMILAR(problem->x[2][2].value, -0.4286)
	TEST_REAL_SIMILAR(problem->x[2][3].value, -0.4286)
	TEST_REAL_SIMILAR(problem->x[2][4].value, -0.4286)
	TEST_REAL_SIMILAR(problem->x[3][0].value, -0.1429)
	TEST_REAL_SIMILAR(problem->x[3][1].value, -0.1429)
	TEST_REAL_SIMILAR(problem->x[3][2].value, -0.1429)
	TEST_REAL_SIMILAR(problem->x[3][3].value, -0.1429)
	TEST_REAL_SIMILAR(problem->x[3][4].value, -0.1429)
	TEST_REAL_SIMILAR(problem->x[4][0].value, 0.1429)
	TEST_REAL_SIMILAR(problem->x[4][1].value, 0.1429)
	TEST_REAL_SIMILAR(problem->x[4][2].value, 0.1429)
	TEST_REAL_SIMILAR(problem->x[4][3].value, 0.1429)
	TEST_REAL_SIMILAR(problem->x[4][4].value, 0.1429)
	TEST_REAL_SIMILAR(problem->x[5][0].value, 0.4286)
	TEST_REAL_SIMILAR(problem->x[5][1].value, 0.4286)
	TEST_REAL_SIMILAR(problem->x[5][2].value, 0.4286)
	TEST_REAL_SIMILAR(problem->x[5][3].value, 0.4286)
	TEST_REAL_SIMILAR(problem->x[5][4].value, 0.4286)
	TEST_REAL_SIMILAR(problem->x[6][0].value, 0.7143)
	TEST_REAL_SIMILAR(problem->x[6][1].value, 0.7143)
	TEST_REAL_SIMILAR(problem->x[6][2].value, 0.7143)
	TEST_REAL_SIMILAR(problem->x[6][3].value, 0.7143)
	TEST_REAL_SIMILAR(problem->x[6][4].value, 0.7143)
	TEST_REAL_SIMILAR(problem->x[7][0].value, 1)
	TEST_REAL_SIMILAR(problem->x[7][1].value, 1)
	TEST_REAL_SIMILAR(problem->x[7][2].value, 1)
	TEST_REAL_SIMILAR(problem->x[7][3].value, 1)
	TEST_REAL_SIMILAR(problem->x[7][4].value, 1)

END_SECTION

START_SECTION((void getSignificanceBorders(svm_problem *data, std::pair< double, double > &borders, double confidence=0.95, Size number_of_runs=5, Size number_of_partitions=5, double step_size=0.01, Size max_iterations=1000000)))
	NOT_TESTABLE
END_SECTION

START_SECTION((void getSignificanceBorders(const SVMData &data, std::pair< double, double > &sigmas, double confidence=0.95, Size number_of_runs=5, Size number_of_partitions=5, double step_size=0.01, Size max_iterations=1000000)))
	NOT_TESTABLE
END_SECTION

START_SECTION((double getPValue(double sigma1, double sigma2, std::pair<double, double> point)))

	pair<double, double> point;

	point.first = 0.447934;
	point.second = 0.404208;

	TEST_REAL_SIMILAR(svm.getPValue(0.18, 1.06, point), 0.327505)
END_SECTION

START_SECTION((void setTrainingSample(svm_problem* training_sample)))
	NOT_TESTABLE
END_SECTION

START_SECTION((void setTrainingSample(SVMData &training_sample)))
	NOT_TESTABLE
END_SECTION

START_SECTION((void setParameter(SVM_parameter_type type, double value)))
 	svm.setParameter(SVMWrapper::C, 1.0043);
	svm.setParameter(SVMWrapper::NU, 0.0523);
	svm.setParameter(SVMWrapper::P, 1.2319);

	TEST_REAL_SIMILAR(svm.getDoubleParameter(SVMWrapper::C), 1.0043)
	TEST_REAL_SIMILAR(svm.getDoubleParameter(SVMWrapper::NU), 0.0523)
	TEST_REAL_SIMILAR(svm.getDoubleParameter(SVMWrapper::P), 1.2319)
END_SECTION

START_SECTION((void setParameter(SVM_parameter_type type, Int value)))
	svm.setParameter(SVMWrapper::SVM_TYPE, EPSILON_SVR);
	svm.setParameter(SVMWrapper::KERNEL_TYPE, LINEAR);
	svm.setParameter(SVMWrapper::DEGREE, 2);
	svm.setParameter(SVMWrapper::C, 23);
	svm.setParameter(SVMWrapper::PROBABILITY, 1);

	TEST_EQUAL(svm.getIntParameter(SVMWrapper::SVM_TYPE)==EPSILON_SVR,true);
	TEST_EQUAL(svm.getIntParameter(SVMWrapper::KERNEL_TYPE)==LINEAR,true);
	TEST_EQUAL(svm.getIntParameter(SVMWrapper::DEGREE)==2,true);
	TEST_EQUAL((int) svm.getDoubleParameter(SVMWrapper::C), 23);
	TEST_EQUAL(svm.getIntParameter(SVMWrapper::PROBABILITY), 1)
END_SECTION

START_SECTION((virtual ~SVMWrapper()))
	delete ptr;
END_SECTION

START_SECTION((void loadModel(std::string modelFilename)))
	LibSVMEncoder encoder;
	svm.setParameter(SVMWrapper::KERNEL_TYPE, POLY);
	vector< vector< pair<Int, double> > > vectors;
	vector< pair<Int, double> > temp_vector;
	vector<svm_node*> encoded_vectors;
	UInt count = 8;
	vector<double> labels;
	vector<double> predicted_labels1;
	vector<double> predicted_labels2;
	svm_problem* problem;
	SVMWrapper svm2;

	for (UInt j = 0; j < count; j++)
	{
		temp_vector.clear();
		for (UInt i = 0; i < 6; i++)
		{
			temp_vector.push_back(make_pair(i * 2, ((double) i) * j * 0.3));
		}
		vectors.push_back(temp_vector);
	}
	encoder.encodeLibSVMVectors(vectors, encoded_vectors);
	for (Size i = 0; i < count; i++)
	{
		labels.push_back(((double) i * 2) / 3 + 0.03);
	}
	problem = encoder.encodeLibSVMProblem(encoded_vectors, labels);
	svm.train(problem);
	svm.predict(problem, predicted_labels1);

	String filename = "svm.model";
	NEW_TMP_FILE(filename)
	svm.saveModel(filename);
	svm2.loadModel(filename);
	svm2.predict(problem, predicted_labels2);
	TEST_NOT_EQUAL(predicted_labels1.size(), 0)
	TEST_EQUAL(predicted_labels1.size(), predicted_labels2.size())
	for (Size i = 0; i < predicted_labels1.size(); i++)
	{
		TEST_REAL_SIMILAR(predicted_labels1[i], predicted_labels2[i])
	}
END_SECTION

START_SECTION((void saveModel(std::string modelFilename) const))
	LibSVMEncoder encoder;
	svm.setParameter(SVMWrapper::KERNEL_TYPE, POLY);
	vector< vector< pair<Int, double> > > vectors;
	vector< pair<Int, double> > temp_vector;
	vector<svm_node*> encoded_vectors;
	UInt count = 8;
	vector<double> labels;
	vector<double> predicted_labels1;
	vector<double> predicted_labels2;
	svm_problem* problem;
	SVMWrapper svm2;

	for (UInt j = 0; j < count; j++)
	{
		temp_vector.clear();
		for (UInt i = 0; i < 6; i++)
		{
			temp_vector.push_back(make_pair(i * 2, ((double) i) * j * 0.3));
		}
		vectors.push_back(temp_vector);
	}
	encoder.encodeLibSVMVectors(vectors, encoded_vectors);
	for (Size i = 0; i < count; i++)
	{
		labels.push_back(((double) i * 2) / 3 + 0.03);
	}
	problem = encoder.encodeLibSVMProblem(encoded_vectors, labels);
	svm.train(problem);

	String filename = "svm.model";
	NEW_TMP_FILE(filename)
	svm.saveModel(filename);
	svm2.loadModel(filename);
	svm.predict(problem, predicted_labels1);
	svm2.predict(problem, predicted_labels2);
	TEST_NOT_EQUAL(predicted_labels1.size(), 0)
	TEST_NOT_EQUAL(predicted_labels2.size(), 0)
	TEST_EQUAL(predicted_labels1.size(), predicted_labels2.size())

	for (Size i = 0; i < predicted_labels1.size(); i++)
	{
		TEST_REAL_SIMILAR(predicted_labels1[i], predicted_labels2[i])
	}
END_SECTION

START_SECTION((void predict(const std::vector< svm_node * > &vectors, std::vector< double > &predicted_rts)))
	LibSVMEncoder encoder;
	vector< vector< pair<Int, double> > > vectors;
	vector< pair<Int, double> > temp_vector;
	vector<svm_node*> encoded_vectors;
	UInt count = 8;
	vector<double> labels;
	vector<double> predicted_labels;
	svm_problem* problem;

	for (UInt j = 0; j < count; j++)
	{
		for (UInt i = 0; i < 6; i++)
		{
			temp_vector.push_back(make_pair(i * 2, ((double) i) * j * 0.3));
		}
		vectors.push_back(temp_vector);
	}
	encoder.encodeLibSVMVectors(vectors, encoded_vectors);
	for (Size i = 0; i < count; i++)
	{
		labels.push_back(((double) i * 2) / 3 + 0.03);
	}
	problem = encoder.encodeLibSVMProblem(encoded_vectors, labels);
	svm.train(problem);
	svm.predict(encoded_vectors, predicted_labels);
	TEST_NOT_EQUAL(predicted_labels.size(), 0)

END_SECTION

START_SECTION((void setWeights(const std::vector< Int > &weight_labels, const std::vector< double > &weights)))
	NOT_TESTABLE
END_SECTION

START_SECTION((void getSVCProbabilities(struct svm_problem *problem, std::vector< double > &probabilities, std::vector< double > &prediction_labels)))
 	LibSVMEncoder encoder;
	vector< vector< pair<Int, double> > > vectors;
	vector< pair<Int, double> > temp_vector;
	vector<svm_node*> encoded_vectors;
	UInt count = 8;
	vector<double> labels;
	vector<double> predicted_labels;
	svm_problem* problem;
	vector<double> probabilities;

	svm.setParameter(SVMWrapper::SVM_TYPE, C_SVC);
	svm.setParameter(SVMWrapper::KERNEL_TYPE, POLY);
	svm.setParameter(SVMWrapper::DEGREE, 2);
	for (UInt j = 0; j < count; j++)
	{
		temp_vector.clear();
		for (UInt i = 1; i < 6; i++)
		{
			temp_vector.push_back(make_pair(i * 2, ((double) i) * j * 0.3));
		}
		vectors.push_back(temp_vector);
	}
	encoder.encodeLibSVMVectors(vectors, encoded_vectors);

	labels.clear();
	labels.resize(count / 2, 1);
	labels.resize(count, -1);
	problem = encoder.encodeLibSVMProblem(encoded_vectors, labels);
	svm.train(problem);
	svm.predict(problem, predicted_labels);
	TEST_NOT_EQUAL(predicted_labels.size(), 0)
	svm.getSVCProbabilities(problem, probabilities, predicted_labels);
	TEST_EQUAL(predicted_labels.size() == probabilities.size(), true)
	for (Size i = 0; i < predicted_labels.size(); ++i)
	{
		TEST_EQUAL((predicted_labels[i] < 0 && probabilities[i] < 0.5)
							|| (predicted_labels[i] > 0 && probabilities[i] >= 0.5), true)
	}
	labels.clear();
	// Start with -1 as "first" label
	labels.resize(count / 2, -1);
	labels.resize(count, 1);
	problem = encoder.encodeLibSVMProblem(encoded_vectors, labels);
	svm.train(problem);
	svm.predict(problem, predicted_labels);
	TEST_NOT_EQUAL(predicted_labels.size(), 0)
	svm.getSVCProbabilities(problem, probabilities, predicted_labels);
	TEST_EQUAL(predicted_labels.size() == probabilities.size(), true)
	for (Size i = 0; i < predicted_labels.size(); ++i)
	{
<<<<<<< HEAD
=======
		// At probability 0.5, LibSVM will assign the first encountered label in the training data
		// in this case "-1"
>>>>>>> 95c093af
		TEST_EQUAL((predicted_labels[i] < 0 && probabilities[i] <= 0.5)
							|| (predicted_labels[i] > 0 && probabilities[i] > 0.5), true)
	}

END_SECTION
/////////////////////////////////////////////////////////////
/////////////////////////////////////////////////////////////

END_TEST<|MERGE_RESOLUTION|>--- conflicted
+++ resolved
@@ -1052,11 +1052,8 @@
 	TEST_EQUAL(predicted_labels.size() == probabilities.size(), true)
 	for (Size i = 0; i < predicted_labels.size(); ++i)
 	{
-<<<<<<< HEAD
-=======
 		// At probability 0.5, LibSVM will assign the first encountered label in the training data
 		// in this case "-1"
->>>>>>> 95c093af
 		TEST_EQUAL((predicted_labels[i] < 0 && probabilities[i] <= 0.5)
 							|| (predicted_labels[i] > 0 && probabilities[i] > 0.5), true)
 	}
