<?xml version="1.0" encoding="ISO-8859-1"?>
<<<<<<< HEAD
<featureMap version="1.9" id="fm_12520536430934325912" xsi:noNamespaceSchemaLocation="http://open-ms.sourceforge.net/schemas/FeatureXML_1_9.xsd" xmlns:xsi="http://www.w3.org/2001/XMLSchema-instance">
=======
<featureMap version="1.9" id="fm_25974125700937907" xsi:noNamespaceSchemaLocation="http://open-ms.sourceforge.net/schemas/FeatureXML_1_9.xsd" xmlns:xsi="http://www.w3.org/2001/XMLSchema-instance">
>>>>>>> f64bd50b
	<dataProcessing completion_time="1999-12-31T23:59:59">
		<software name="FeatureFinderIdentification" version="version_string" />
		<processingAction name="Quantitation" />
		<UserParam type="string" name="parameter: mode" value="test_mode"/>
	</dataProcessing>
	<IdentificationRun id="PI_0" date="2009-11-17T11:11:11" search_engine="OMSSA" search_engine_version="2.1.4">
		<SearchParameters db="18Protein_SoCe_Tr_detergents_trace_target_decoy.fasta" db_version="" taxonomy="0" mass_type="monoisotopic" charges="+1-+3" enzyme="trypsin" missed_cleavages="1" precursor_peak_tolerance="0.05" precursor_peak_tolerance_ppm="false" peak_mass_tolerance="0.3" peak_mass_tolerance_ppm="false" >
			<VariableModification name="Carbamidomethyl (C)" />
			<VariableModification name="Oxidation (M)" />
		</SearchParameters>
		<ProteinIdentification score_type="FDR" higher_score_better="false" significance_threshold="0">
			<ProteinHit id="PH_0" accession="tr|A9FUD7|A9FUD7_SORC5" score="0" sequence="">
				<UserParam type="float" name="OMSSA_score" value="0"/>
			</ProteinHit>
			<ProteinHit id="PH_1" accession="tr|A9G0B6|A9G0B6_SORC5" score="0" sequence="">
				<UserParam type="float" name="OMSSA_score" value="0"/>
			</ProteinHit>
			<ProteinHit id="PH_2" accession="tr|A9G8G1|A9G8G1_SORC5" score="0" sequence="">
				<UserParam type="float" name="OMSSA_score" value="0"/>
			</ProteinHit>
			<ProteinHit id="PH_3" accession="tr|A9GID7|A9GID7_SORC5" score="0" sequence="">
				<UserParam type="float" name="OMSSA_score" value="0"/>
			</ProteinHit>
			<ProteinHit id="PH_4" accession="tr|A9GN44|A9GN44_SORC5" score="0" sequence="">
				<UserParam type="float" name="OMSSA_score" value="0"/>
			</ProteinHit>
			<ProteinHit id="PH_5" accession="tr|A9GV08|A9GV08_SORC5" score="0" sequence="">
				<UserParam type="float" name="OMSSA_score" value="0"/>
			</ProteinHit>
			<ProteinHit id="PH_6" accession="Q15323|K1H1_HUMAN" score="0" sequence="">
				<UserParam type="float" name="OMSSA_score" value="0"/>
			</ProteinHit>
			<ProteinHit id="PH_7" accession="Q14532|K1H2_HUMAN" score="0" sequence="">
				<UserParam type="float" name="OMSSA_score" value="0"/>
			</ProteinHit>
			<ProteinHit id="PH_8" accession="Q92764|KRT35_HUMAN" score="0" sequence="">
				<UserParam type="float" name="OMSSA_score" value="0"/>
			</ProteinHit>
			<ProteinHit id="PH_9" accession="O76013|KRT36_HUMAN" score="0" sequence="">
				<UserParam type="float" name="OMSSA_score" value="0"/>
			</ProteinHit>
			<ProteinHit id="PH_10" accession="O76014|KRT37_HUMAN" score="0" sequence="">
				<UserParam type="float" name="OMSSA_score" value="0"/>
			</ProteinHit>
			<ProteinHit id="PH_11" accession="O76015|KRT38_HUMAN" score="0" sequence="">
				<UserParam type="float" name="OMSSA_score" value="0"/>
			</ProteinHit>
			<ProteinHit id="PH_12" accession="Q14525|KT33B_HUMAN" score="0" sequence="">
				<UserParam type="float" name="OMSSA_score" value="0"/>
			</ProteinHit>
			<ProteinHit id="PH_13" accession="P00761|TRYP_PIG" score="0" sequence="">
				<UserParam type="float" name="OMSSA_score" value="0"/>
			</ProteinHit>
			<ProteinHit id="PH_14" accession="P02769|ALBU_BOVIN" score="0" sequence="">
				<UserParam type="float" name="OMSSA_score" value="0"/>
			</ProteinHit>
		</ProteinIdentification>
	</IdentificationRun>
	<UnassignedPeptideIdentification identification_run_ref="PI_0" score_type="q-value" higher_score_better="false" significance_threshold="0" MZ="653.361755371094" RT="2490.31689453125" >
		<PeptideHit score="0.0344827586206897" sequence="HLVDEPQNLIK" charge="2" aa_before="K" aa_after="Q" protein_refs="PH_14">
			<UserParam type="float" name="OMSSA_score" value="0.0117575719819199"/>
			<UserParam type="string" name="target_decoy" value="target"/>
		</PeptideHit>
		<UserParam type="string" name="FFId_category" value="internal"/>
	</UnassignedPeptideIdentification>
	<UnassignedPeptideIdentification identification_run_ref="PI_0" score_type="q-value" higher_score_better="false" significance_threshold="0" MZ="435.910125732422" RT="2488.0380859375" >
		<PeptideHit score="0" sequence="HLVDEPQNLIK" charge="3" aa_before="K" aa_after="Q" protein_refs="PH_14">
			<UserParam type="float" name="OMSSA_score" value="3.09620313351901e-07"/>
			<UserParam type="string" name="target_decoy" value="target"/>
		</PeptideHit>
		<UserParam type="string" name="FFId_category" value="internal"/>
	</UnassignedPeptideIdentification>
	<UnassignedPeptideIdentification identification_run_ref="PI_0" score_type="q-value" higher_score_better="false" significance_threshold="0" MZ="300.165954589844" RT="1800.23291015625" >
		<PeptideHit score="0" sequence="LC(Carbamidomethyl)VLHEK" charge="3" aa_before="R" aa_after="T" protein_refs="PH_14">
			<UserParam type="float" name="OMSSA_score" value="0.000343916960401279"/>
			<UserParam type="string" name="target_decoy" value="target"/>
		</PeptideHit>
		<UserParam type="string" name="FFId_category" value="internal"/>
	</UnassignedPeptideIdentification>
	<UnassignedPeptideIdentification identification_run_ref="PI_0" score_type="q-value" higher_score_better="false" significance_threshold="0" MZ="526.261108398438" RT="2495.662109375" >
		<PeptideHit score="0" sequence="LKPDPNTLC(Carbamidomethyl)DEFK" charge="3" aa_before="K" aa_after="A" protein_refs="PH_14">
			<UserParam type="float" name="OMSSA_score" value="0.00026056879779557"/>
			<UserParam type="string" name="target_decoy" value="target"/>
		</PeptideHit>
		<UserParam type="string" name="FFId_category" value="internal"/>
	</UnassignedPeptideIdentification>
	<UnassignedPeptideIdentification identification_run_ref="PI_0" score_type="q-value" higher_score_better="false" significance_threshold="0" MZ="722.325378417969" RT="1736.66821289062" >
		<PeptideHit score="0.0344827586206897" sequence="YIC(Carbamidomethyl)DNQDTISSK" charge="2" aa_before="K" aa_after="L" protein_refs="PH_14">
			<UserParam type="float" name="OMSSA_score" value="0.0173429321700537"/>
			<UserParam type="string" name="target_decoy" value="target"/>
		</PeptideHit>
		<UserParam type="string" name="FFId_category" value="internal"/>
	</UnassignedPeptideIdentification>
	<UnassignedPeptideIdentification identification_run_ref="PI_0" score_type="q-value" higher_score_better="false" significance_threshold="0" MZ="722.327209472656" RT="1918.60864257812" >
		<PeptideHit score="0.0344827586206897" sequence="YIC(Carbamidomethyl)DNQDTISSK" charge="2" aa_before="K" aa_after="L" protein_refs="PH_14">
			<UserParam type="float" name="OMSSA_score" value="0.0326599590408071"/>
			<UserParam type="string" name="target_decoy" value="target"/>
		</PeptideHit>
		<UserParam type="string" name="FFId_category" value="internal"/>
	</UnassignedPeptideIdentification>
	<featureList count="24">
		<feature id="f_5233264595117471314">
			<position dim="0">2024.60123456248</position>
			<position dim="1">461.747653035421</position>
			<intensity>7.80702e+07</intensity>
			<quality dim="0">0</quality>
			<quality dim="1">0</quality>
			<overallquality>4.74809</overallquality>
			<charge>2</charge>
			<convexhull nr="0">
				<pt x="1998.99108886719" y="461.697653035421" />
				<pt x="2087.48876953125" y="461.697653035421" />
				<pt x="2087.48876953125" y="461.797653035421" />
				<pt x="1998.99108886719" y="461.797653035421" />
			</convexhull>
			<convexhull nr="1">
				<pt x="1998.99108886719" y="462.199330454321" />
				<pt x="2087.48876953125" y="462.199330454321" />
				<pt x="2087.48876953125" y="462.299330454321" />
				<pt x="1998.99108886719" y="462.299330454321" />
			</convexhull>
			<subordinate>
				<feature id="f_5233264595117471314_4835329514588776807">
					<position dim="0">2024.60123456248</position>
					<position dim="1">461.747653035421</position>
					<intensity>5.1932e+07</intensity>
					<quality dim="0">0</quality>
					<quality dim="1">0</quality>
					<overallquality>0</overallquality>
					<charge>0</charge>
					<UserParam type="float" name="MZ" value="461.747653035421"/>
					<UserParam type="string" name="native_id" value="AEFVEVTK/2_i1"/>
					<UserParam type="float" name="peak_apex_int" value="7271544.12011719"/>
					<UserParam type="float" name="logSN" value="4.59546331992326"/>
					<UserParam type="string" name="FeatureLevel" value="MS2"/>
					<UserParam type="float" name="isotope_probability" value="0.66642596900412"/>
				</feature>
				<feature id="f_5233264595117471314_17749660155506638460">
					<position dim="0">2024.60123456248</position>
					<position dim="1">462.249330454321</position>
					<intensity>2.61382e+07</intensity>
					<quality dim="0">0</quality>
					<quality dim="1">0</quality>
					<overallquality>0</overallquality>
					<charge>0</charge>
					<UserParam type="float" name="MZ" value="462.249330454321"/>
					<UserParam type="string" name="native_id" value="AEFVEVTK/2_i2"/>
					<UserParam type="float" name="peak_apex_int" value="3647712.47851562"/>
					<UserParam type="float" name="logSN" value="4.59717042478583"/>
					<UserParam type="string" name="FeatureLevel" value="MS2"/>
					<UserParam type="float" name="isotope_probability" value="0.33357403099588"/>
				</feature>
			</subordinate>
			<PeptideIdentification identification_run_ref="PI_0" score_type="q-value" higher_score_better="false" significance_threshold="0" MZ="461.747497558594" RT="2015.59265136719" >
				<PeptideHit score="0" sequence="AEFVEVTK" charge="2" aa_before="K" aa_after="L" protein_refs="PH_14">
					<UserParam type="float" name="OMSSA_score" value="0.000296258184030238"/>
					<UserParam type="string" name="target_decoy" value="target"/>
				</PeptideHit>
				<UserParam type="string" name="FFId_category" value="internal"/>
			</PeptideIdentification>
			<PeptideIdentification identification_run_ref="PI_0" score_type="q-value" higher_score_better="false" significance_threshold="0" MZ="461.74755859375" RT="2038.95886230469" >
				<PeptideHit score="0" sequence="AEFVEVTK" charge="2" aa_before="K" aa_after="L" protein_refs="PH_14">
					<UserParam type="float" name="OMSSA_score" value="0.00012753925040404"/>
					<UserParam type="string" name="target_decoy" value="target"/>
				</PeptideHit>
				<UserParam type="string" name="FFId_category" value="internal"/>
			</PeptideIdentification>
			<UserParam type="string" name="PeptideRef" value="AEFVEVTK/2"/>
			<UserParam type="float" name="leftWidth" value="1998.99108886719"/>
			<UserParam type="float" name="rightWidth" value="2087.48876953125"/>
			<UserParam type="float" name="total_xic" value="78856149.1257324"/>
			<UserParam type="float" name="peak_apices_sum" value="10919256.5986328"/>
			<UserParam type="float" name="var_xcorr_coelution" value="0"/>
			<UserParam type="float" name="var_xcorr_coelution_weighted" value="0"/>
			<UserParam type="float" name="var_xcorr_shape" value="0.999964845503361"/>
			<UserParam type="float" name="var_xcorr_shape_weighted" value="0.999953110426825"/>
			<UserParam type="float" name="var_library_corr" value="0.999999999999999"/>
			<UserParam type="float" name="var_library_rmsd" value="0.00123025228850404"/>
			<UserParam type="float" name="var_library_sangle" value="0.00221672421707534"/>
			<UserParam type="float" name="var_library_rootmeansquare" value="0.00123025228850404"/>
			<UserParam type="float" name="var_library_manhattan" value="0.00134201647916671"/>
			<UserParam type="float" name="var_library_dotprod" value="0.999999149732785"/>
			<UserParam type="float" name="var_intensity_score" value="0.990032925340049"/>
			<UserParam type="float" name="nr_peaks" value="2"/>
			<UserParam type="float" name="sn_ratio" value="99.118612261271"/>
			<UserParam type="float" name="var_log_sn_score" value="4.59631723663037"/>
			<UserParam type="float" name="var_elution_model_fit_score" value="0.99825581908226"/>
			<UserParam type="float" name="xx_lda_prelim_score" value="7.53469293463408"/>
			<UserParam type="float" name="var_isotope_correlation_score" value="0.990778825707125"/>
			<UserParam type="float" name="var_isotope_overlap_score" value="0.33480429649353"/>
			<UserParam type="float" name="var_massdev_score" value="1.5081557298974"/>
			<UserParam type="float" name="var_massdev_score_weighted" value="1.29524029783514"/>
			<UserParam type="float" name="var_bseries_score" value="0"/>
			<UserParam type="float" name="var_yseries_score" value="1"/>
			<UserParam type="float" name="var_dotprod_score" value="0.764252063684777"/>
			<UserParam type="float" name="var_manhatt_score" value="0.860376056103046"/>
			<UserParam type="float" name="main_var_xx_swath_prelim_score" value="4.74808804926625"/>
			<UserParam type="float" name="PrecursorMZ" value="461.747653035421"/>
			<UserParam type="float" name="xx_swath_prelim_score" value="0"/>
			<UserParam type="int" name="n_total_ids" value="2"/>
			<UserParam type="int" name="n_matching_ids" value="2"/>
			<UserParam type="string" name="feature_class" value="positive"/>
		</feature>
		<feature id="f_7804704400743266335">
			<position dim="0">2072.67444963945</position>
			<position dim="1">395.726522907821</position>
			<intensity>2.40993e+07</intensity>
			<quality dim="0">0</quality>
			<quality dim="1">0</quality>
			<overallquality>2.90616</overallquality>
			<charge>2</charge>
			<convexhull nr="0">
				<pt x="2045.21923828125" y="395.676522907821" />
				<pt x="2151.267578125" y="395.676522907821" />
				<pt x="2151.267578125" y="395.776522907821" />
				<pt x="2045.21923828125" y="395.776522907821" />
			</convexhull>
			<convexhull nr="1">
				<pt x="2045.21923828125" y="396.178200326721" />
				<pt x="2151.267578125" y="396.178200326721" />
				<pt x="2151.267578125" y="396.278200326721" />
				<pt x="2045.21923828125" y="396.278200326721" />
			</convexhull>
			<subordinate>
				<feature id="f_7804704400743266335_15004869347769368353">
					<position dim="0">2072.67444963945</position>
					<position dim="1">395.726522907821</position>
					<intensity>1.72337e+07</intensity>
					<quality dim="0">0</quality>
					<quality dim="1">0</quality>
					<overallquality>0</overallquality>
					<charge>0</charge>
					<UserParam type="float" name="MZ" value="395.726522907821"/>
					<UserParam type="string" name="native_id" value="AGAFSLPK/2_i1"/>
					<UserParam type="float" name="peak_apex_int" value="1920706.55371094"/>
					<UserParam type="float" name="logSN" value="4.50573682255772"/>
					<UserParam type="string" name="FeatureLevel" value="MS2"/>
					<UserParam type="float" name="isotope_probability" value="0.692511512336989"/>
				</feature>
				<feature id="f_7804704400743266335_3332699010107892018">
					<position dim="0">2072.67444963945</position>
					<position dim="1">396.228200326721</position>
					<intensity>6.86563e+06</intensity>
					<quality dim="0">0</quality>
					<quality dim="1">0</quality>
					<overallquality>0</overallquality>
					<charge>0</charge>
					<UserParam type="float" name="MZ" value="396.228200326721"/>
					<UserParam type="string" name="native_id" value="AGAFSLPK/2_i2"/>
					<UserParam type="float" name="peak_apex_int" value="787648.461669922"/>
					<UserParam type="float" name="logSN" value="4.49812710953621"/>
					<UserParam type="string" name="FeatureLevel" value="MS2"/>
					<UserParam type="float" name="isotope_probability" value="0.307488487663011"/>
				</feature>
			</subordinate>
			<PeptideIdentification identification_run_ref="PI_0" score_type="q-value" higher_score_better="false" significance_threshold="0" MZ="395.700897216797" RT="2085.73901367188" >
				<PeptideHit score="0.0454545454545455" sequence="AGAFSLPK" charge="2" aa_before="R" aa_after="D" protein_refs="PH_1">
					<UserParam type="float" name="OMSSA_score" value="0.0631960134592704"/>
					<UserParam type="string" name="target_decoy" value="target"/>
				</PeptideHit>
				<UserParam type="string" name="FFId_category" value="internal"/>
			</PeptideIdentification>
			<UserParam type="string" name="PeptideRef" value="AGAFSLPK/2"/>
			<UserParam type="float" name="leftWidth" value="2045.21923828125"/>
			<UserParam type="float" name="rightWidth" value="2151.267578125"/>
			<UserParam type="float" name="total_xic" value="25676793.1026611"/>
			<UserParam type="float" name="peak_apices_sum" value="2708355.01538086"/>
			<UserParam type="float" name="var_xcorr_coelution" value="0"/>
			<UserParam type="float" name="var_xcorr_coelution_weighted" value="0"/>
			<UserParam type="float" name="var_xcorr_shape" value="0.999783302096998"/>
			<UserParam type="float" name="var_xcorr_shape_weighted" value="0.999723138978434"/>
			<UserParam type="float" name="var_library_corr" value="1"/>
			<UserParam type="float" name="var_library_rmsd" value="0.0225991493463209"/>
			<UserParam type="float" name="var_library_sangle" value="0.0387559354182129"/>
			<UserParam type="float" name="var_library_rootmeansquare" value="0.0225991493463209"/>
			<UserParam type="float" name="var_library_manhattan" value="0.0258785056107158"/>
			<UserParam type="float" name="var_library_dotprod" value="0.999693670468852"/>
			<UserParam type="float" name="var_intensity_score" value="0.93856284558769"/>
			<UserParam type="float" name="nr_peaks" value="2"/>
			<UserParam type="float" name="sn_ratio" value="90.1918622910647"/>
			<UserParam type="float" name="var_log_sn_score" value="4.50193920449604"/>
			<UserParam type="float" name="var_elution_model_fit_score" value="0.994698405265808"/>
			<UserParam type="float" name="xx_lda_prelim_score" value="7.40764334991993"/>
			<UserParam type="float" name="var_isotope_correlation_score" value="0.819453547569494"/>
			<UserParam type="float" name="var_isotope_overlap_score" value="0.284889370203018"/>
			<UserParam type="float" name="var_massdev_score" value="17.9434489619426"/>
			<UserParam type="float" name="var_massdev_score_weighted" value="15.8733115429516"/>
			<UserParam type="float" name="var_bseries_score" value="0"/>
			<UserParam type="float" name="var_yseries_score" value="0"/>
			<UserParam type="float" name="var_dotprod_score" value="0.629640200535799"/>
			<UserParam type="float" name="var_manhatt_score" value="1.22548465137465"/>
			<UserParam type="float" name="main_var_xx_swath_prelim_score" value="2.90615800346689"/>
			<UserParam type="float" name="PrecursorMZ" value="395.726522907821"/>
			<UserParam type="float" name="xx_swath_prelim_score" value="0"/>
			<UserParam type="int" name="n_total_ids" value="1"/>
			<UserParam type="int" name="n_matching_ids" value="1"/>
			<UserParam type="string" name="feature_class" value="positive"/>
		</feature>
		<feature id="f_13440783915218733453">
			<position dim="0">2123.35044290314</position>
			<position dim="1">455.755280535421</position>
			<intensity>5.95285e+06</intensity>
			<quality dim="0">0</quality>
			<quality dim="1">0</quality>
			<overallquality>2.1168</overallquality>
			<charge>2</charge>
			<convexhull nr="0">
				<pt x="2094.08325195312" y="455.705280535421" />
				<pt x="2197.34326171875" y="455.705280535421" />
				<pt x="2197.34326171875" y="455.805280535421" />
				<pt x="2094.08325195312" y="455.805280535421" />
			</convexhull>
			<convexhull nr="1">
				<pt x="2094.08325195312" y="456.206957954321" />
				<pt x="2197.34326171875" y="456.206957954321" />
				<pt x="2197.34326171875" y="456.306957954321" />
				<pt x="2094.08325195312" y="456.306957954321" />
			</convexhull>
			<subordinate>
				<feature id="f_13440783915218733453_15916652588957785155">
					<position dim="0">2123.35044290314</position>
					<position dim="1">455.755280535421</position>
					<intensity>4.14411e+06</intensity>
					<quality dim="0">0</quality>
					<quality dim="1">0</quality>
					<overallquality>0</overallquality>
					<charge>0</charge>
					<UserParam type="float" name="MZ" value="455.755280535421"/>
					<UserParam type="string" name="native_id" value="AGDLLFFK/2_i1"/>
					<UserParam type="float" name="peak_apex_int" value="309924.96875"/>
					<UserParam type="float" name="logSN" value="4.37532407446154"/>
					<UserParam type="string" name="FeatureLevel" value="MS2"/>
					<UserParam type="float" name="isotope_probability" value="0.652807062123664"/>
				</feature>
				<feature id="f_13440783915218733453_15157403601844400700">
					<position dim="0">2123.35044290314</position>
					<position dim="1">456.256957954321</position>
					<intensity>1.80875e+06</intensity>
					<quality dim="0">0</quality>
					<quality dim="1">0</quality>
					<overallquality>0</overallquality>
					<charge>0</charge>
					<UserParam type="float" name="MZ" value="456.256957954321"/>
					<UserParam type="string" name="native_id" value="AGDLLFFK/2_i2"/>
					<UserParam type="float" name="peak_apex_int" value="157846.099365234"/>
					<UserParam type="float" name="logSN" value="4.46522979466635"/>
					<UserParam type="string" name="FeatureLevel" value="MS2"/>
					<UserParam type="float" name="isotope_probability" value="0.347192937876336"/>
				</feature>
			</subordinate>
			<PeptideIdentification identification_run_ref="PI_0" score_type="q-value" higher_score_better="false" significance_threshold="0" MZ="455.713287353516" RT="2155.63891601562" >
				<PeptideHit score="0.0454545454545455" sequence="AGDLLFFK" charge="2" aa_before="K" aa_after="G" protein_refs="PH_0">
					<UserParam type="float" name="OMSSA_score" value="0.0676769400449016"/>
					<UserParam type="string" name="target_decoy" value="target"/>
				</PeptideHit>
				<UserParam type="string" name="FFId_category" value="internal"/>
			</PeptideIdentification>
			<UserParam type="string" name="PeptideRef" value="AGDLLFFK/2"/>
			<UserParam type="float" name="leftWidth" value="2094.08325195312"/>
			<UserParam type="float" name="rightWidth" value="2197.34326171875"/>
			<UserParam type="float" name="total_xic" value="5997125.0446167"/>
			<UserParam type="float" name="peak_apices_sum" value="467771.068115234"/>
			<UserParam type="float" name="var_xcorr_coelution" value="0"/>
			<UserParam type="float" name="var_xcorr_coelution_weighted" value="0"/>
			<UserParam type="float" name="var_xcorr_shape" value="0.99795112736991"/>
			<UserParam type="float" name="var_xcorr_shape_weighted" value="0.997213738088641"/>
			<UserParam type="float" name="var_library_corr" value="0.999999999999999"/>
			<UserParam type="float" name="var_library_rmsd" value="0.0433476733099384"/>
			<UserParam type="float" name="var_library_sangle" value="0.0772597046512218"/>
			<UserParam type="float" name="var_library_rootmeansquare" value="0.0433476733099384"/>
			<UserParam type="float" name="var_library_manhattan" value="0.0477934471432182"/>
			<UserParam type="float" name="var_library_dotprod" value="0.9989293261486"/>
			<UserParam type="float" name="var_intensity_score" value="0.992617455149373"/>
			<UserParam type="float" name="nr_peaks" value="2"/>
			<UserParam type="float" name="sn_ratio" value="83.2032969856814"/>
			<UserParam type="float" name="var_log_sn_score" value="4.42128697427377"/>
			<UserParam type="float" name="var_elution_model_fit_score" value="0.995112538337708"/>
			<UserParam type="float" name="xx_lda_prelim_score" value="7.27554241539011"/>
			<UserParam type="float" name="var_isotope_correlation_score" value="0.0260724897716084"/>
			<UserParam type="float" name="var_isotope_overlap_score" value="0"/>
			<UserParam type="float" name="var_massdev_score" value="21.253494592472"/>
			<UserParam type="float" name="var_massdev_score_weighted" value="14.7581264553983"/>
			<UserParam type="float" name="var_bseries_score" value="0"/>
			<UserParam type="float" name="var_yseries_score" value="0"/>
			<UserParam type="float" name="var_dotprod_score" value="0.411466872246703"/>
			<UserParam type="float" name="var_manhatt_score" value="1.5437174435549"/>
			<UserParam type="float" name="main_var_xx_swath_prelim_score" value="2.11679838595154"/>
			<UserParam type="float" name="PrecursorMZ" value="455.755280535421"/>
			<UserParam type="float" name="xx_swath_prelim_score" value="0"/>
			<UserParam type="int" name="n_total_ids" value="1"/>
			<UserParam type="int" name="n_matching_ids" value="1"/>
			<UserParam type="string" name="feature_class" value="positive"/>
		</feature>
		<feature id="f_6408859317243173796">
			<position dim="0">1760.2565684119</position>
			<position dim="1">569.752618393021</position>
			<intensity>1.41459e+07</intensity>
			<quality dim="0">0</quality>
			<quality dim="1">0</quality>
			<overallquality>4.74485</overallquality>
			<charge>2</charge>
			<convexhull nr="0">
				<pt x="1735.69311523438" y="569.702618393021" />
				<pt x="1806.53210449219" y="569.702618393021" />
				<pt x="1806.53210449219" y="569.802618393021" />
				<pt x="1735.69311523438" y="569.802618393021" />
			</convexhull>
			<convexhull nr="1">
				<pt x="1735.69311523438" y="570.204295811921" />
				<pt x="1806.53210449219" y="570.204295811921" />
				<pt x="1806.53210449219" y="570.304295811921" />
				<pt x="1735.69311523438" y="570.304295811921" />
			</convexhull>
			<subordinate>
				<feature id="f_6408859317243173796_12999979801269632061">
					<position dim="0">1760.2565684119</position>
					<position dim="1">569.752618393021</position>
					<intensity>9.09907e+06</intensity>
					<quality dim="0">0</quality>
					<quality dim="1">0</quality>
					<overallquality>0</overallquality>
					<charge>0</charge>
					<UserParam type="float" name="MZ" value="569.752618393021"/>
					<UserParam type="string" name="native_id" value="C(Carbamidomethyl)C(Carbamidomethyl)TESLVNR/2_i1"/>
					<UserParam type="float" name="peak_apex_int" value="1354679.41699219"/>
					<UserParam type="float" name="logSN" value="4.77002905621228"/>
					<UserParam type="string" name="FeatureLevel" value="MS2"/>
					<UserParam type="float" name="isotope_probability" value="0.644498608917742"/>
				</feature>
				<feature id="f_6408859317243173796_17413765565443951891">
					<position dim="0">1760.2565684119</position>
					<position dim="1">570.254295811921</position>
					<intensity>5.04683e+06</intensity>
					<quality dim="0">0</quality>
					<quality dim="1">0</quality>
					<overallquality>0</overallquality>
					<charge>0</charge>
					<UserParam type="float" name="MZ" value="570.254295811921"/>
					<UserParam type="string" name="native_id" value="C(Carbamidomethyl)C(Carbamidomethyl)TESLVNR/2_i2"/>
					<UserParam type="float" name="peak_apex_int" value="754406.354980469"/>
					<UserParam type="float" name="logSN" value="4.76501488124851"/>
					<UserParam type="string" name="FeatureLevel" value="MS2"/>
					<UserParam type="float" name="isotope_probability" value="0.355501391082258"/>
				</feature>
			</subordinate>
			<PeptideIdentification identification_run_ref="PI_0" score_type="q-value" higher_score_better="false" significance_threshold="0" MZ="569.752807617188" RT="1750.91589355469" >
				<PeptideHit score="0.0344827586206897" sequence="C(Carbamidomethyl)C(Carbamidomethyl)TESLVNR" charge="2" aa_before="K" aa_after="R" protein_refs="PH_14">
					<UserParam type="float" name="OMSSA_score" value="0.00235357253308681"/>
					<UserParam type="string" name="target_decoy" value="target"/>
				</PeptideHit>
				<UserParam type="string" name="FFId_category" value="internal"/>
			</PeptideIdentification>
			<PeptideIdentification identification_run_ref="PI_0" score_type="q-value" higher_score_better="false" significance_threshold="0" MZ="569.752258300781" RT="1793.82604980469" >
				<PeptideHit score="0.0344827586206897" sequence="C(Carbamidomethyl)C(Carbamidomethyl)TESLVNR" charge="2" aa_before="K" aa_after="R" protein_refs="PH_14">
					<UserParam type="float" name="OMSSA_score" value="0.0108172080557891"/>
					<UserParam type="string" name="target_decoy" value="target"/>
				</PeptideHit>
				<UserParam type="string" name="FFId_category" value="internal"/>
			</PeptideIdentification>
			<UserParam type="string" name="PeptideRef" value="C(Carbamidomethyl)C(Carbamidomethyl)TESLVNR/2"/>
			<UserParam type="float" name="leftWidth" value="1735.69311523438"/>
			<UserParam type="float" name="rightWidth" value="1806.53210449219"/>
			<UserParam type="float" name="total_xic" value="14486678.1954346"/>
			<UserParam type="float" name="peak_apices_sum" value="2109085.77197266"/>
			<UserParam type="float" name="var_xcorr_coelution" value="0"/>
			<UserParam type="float" name="var_xcorr_coelution_weighted" value="0"/>
			<UserParam type="float" name="var_xcorr_shape" value="0.999786313233063"/>
			<UserParam type="float" name="var_xcorr_shape_weighted" value="0.999706240332848"/>
			<UserParam type="float" name="var_library_corr" value="1"/>
			<UserParam type="float" name="var_library_rmsd" value="0.00126828605193474"/>
			<UserParam type="float" name="var_library_sangle" value="0.00234262974539749"/>
			<UserParam type="float" name="var_library_rootmeansquare" value="0.00126828605193474"/>
			<UserParam type="float" name="var_library_manhattan" value="0.00135289409378492"/>
			<UserParam type="float" name="var_library_dotprod" value="0.999999123130552"/>
			<UserParam type="float" name="var_intensity_score" value="0.976475891102353"/>
			<UserParam type="float" name="nr_peaks" value="2"/>
			<UserParam type="float" name="sn_ratio" value="117.627765815645"/>
			<UserParam type="float" name="var_log_sn_score" value="4.76752511147092"/>
			<UserParam type="float" name="var_elution_model_fit_score" value="0.99731856584549"/>
			<UserParam type="float" name="xx_lda_prelim_score" value="7.66028853965821"/>
			<UserParam type="float" name="var_isotope_correlation_score" value="0.993260451842917"/>
			<UserParam type="float" name="var_isotope_overlap_score" value="0.356769680976868"/>
			<UserParam type="float" name="var_massdev_score" value="0.482075605090886"/>
			<UserParam type="float" name="var_massdev_score_weighted" value="0.385620600005746"/>
			<UserParam type="float" name="var_bseries_score" value="0"/>
			<UserParam type="float" name="var_yseries_score" value="0"/>
			<UserParam type="float" name="var_dotprod_score" value="0.754351526419968"/>
			<UserParam type="float" name="var_manhatt_score" value="0.84165907229483"/>
			<UserParam type="float" name="main_var_xx_swath_prelim_score" value="4.74484798021522"/>
			<UserParam type="float" name="PrecursorMZ" value="569.752618393021"/>
			<UserParam type="float" name="xx_swath_prelim_score" value="0"/>
			<UserParam type="int" name="n_total_ids" value="2"/>
			<UserParam type="int" name="n_matching_ids" value="2"/>
			<UserParam type="string" name="feature_class" value="positive"/>
		</feature>
		<feature id="f_10306100746905639127">
			<position dim="0">1749.12956353633</position>
			<position dim="1">443.711267907821</position>
			<intensity>3.6544e+07</intensity>
			<quality dim="0">0</quality>
			<quality dim="1">0</quality>
			<overallquality>4.77097</overallquality>
			<charge>2</charge>
			<convexhull nr="0">
				<pt x="1720.42810058594" y="443.661267907821" />
				<pt x="1794.18957519531" y="443.661267907821" />
				<pt x="1794.18957519531" y="443.761267907821" />
				<pt x="1720.42810058594" y="443.761267907821" />
			</convexhull>
			<convexhull nr="1">
				<pt x="1720.42810058594" y="444.162945326721" />
				<pt x="1794.18957519531" y="444.162945326721" />
				<pt x="1794.18957519531" y="444.262945326721" />
				<pt x="1720.42810058594" y="444.262945326721" />
			</convexhull>
			<subordinate>
				<feature id="f_10306100746905639127_12524258085768770586">
					<position dim="0">1749.12956353633</position>
					<position dim="1">443.711267907821</position>
					<intensity>2.5289e+07</intensity>
					<quality dim="0">0</quality>
					<quality dim="1">0</quality>
					<overallquality>0</overallquality>
					<charge>0</charge>
					<UserParam type="float" name="MZ" value="443.711267907821"/>
					<UserParam type="string" name="native_id" value="DDSPDLPK/2_i1"/>
					<UserParam type="float" name="peak_apex_int" value="2805595.68164062"/>
					<UserParam type="float" name="logSN" value="4.51465397165232"/>
					<UserParam type="string" name="FeatureLevel" value="MS2"/>
					<UserParam type="float" name="isotope_probability" value="0.691417156355378"/>
				</feature>
				<feature id="f_10306100746905639127_1755235105885170967">
					<position dim="0">1749.12956353633</position>
					<position dim="1">444.212945326721</position>
					<intensity>1.12549e+07</intensity>
					<quality dim="0">0</quality>
					<quality dim="1">0</quality>
					<overallquality>0</overallquality>
					<charge>0</charge>
					<UserParam type="float" name="MZ" value="444.212945326721"/>
					<UserParam type="string" name="native_id" value="DDSPDLPK/2_i2"/>
					<UserParam type="float" name="peak_apex_int" value="1242968.625"/>
					<UserParam type="float" name="logSN" value="4.50258985282365"/>
					<UserParam type="string" name="FeatureLevel" value="MS2"/>
					<UserParam type="float" name="isotope_probability" value="0.308582843644622"/>
				</feature>
			</subordinate>
			<PeptideIdentification identification_run_ref="PI_0" score_type="q-value" higher_score_better="false" significance_threshold="0" MZ="443.711242675781" RT="1738.03344726562" >
				<PeptideHit score="0.0344827586206897" sequence="DDSPDLPK" charge="2" aa_before="K" aa_after="L" protein_refs="PH_14">
					<UserParam type="float" name="OMSSA_score" value="0.00395109914742618"/>
					<UserParam type="string" name="target_decoy" value="target"/>
				</PeptideHit>
				<UserParam type="string" name="FFId_category" value="internal"/>
			</PeptideIdentification>
			<UserParam type="string" name="PeptideRef" value="DDSPDLPK/2"/>
			<UserParam type="float" name="leftWidth" value="1720.42810058594"/>
			<UserParam type="float" name="rightWidth" value="1794.18957519531"/>
			<UserParam type="float" name="total_xic" value="36892001.3114014"/>
			<UserParam type="float" name="peak_apices_sum" value="4048564.30664062"/>
			<UserParam type="float" name="var_xcorr_coelution" value="0"/>
			<UserParam type="float" name="var_xcorr_coelution_weighted" value="0"/>
			<UserParam type="float" name="var_xcorr_shape" value="0.999913661505798"/>
			<UserParam type="float" name="var_xcorr_shape_weighted" value="0.999889473186652"/>
			<UserParam type="float" name="var_library_corr" value="1"/>
			<UserParam type="float" name="var_library_rmsd" value="0.00059963032698801"/>
			<UserParam type="float" name="var_library_sangle" value="0.00104554317450789"/>
			<UserParam type="float" name="var_library_rootmeansquare" value="0.00059963032698801"/>
			<UserParam type="float" name="var_library_manhattan" value="0.000675051683031891"/>
			<UserParam type="float" name="var_library_dotprod" value="0.999999789234646"/>
			<UserParam type="float" name="var_intensity_score" value="0.990566158000927"/>
			<UserParam type="float" name="nr_peaks" value="2"/>
			<UserParam type="float" name="sn_ratio" value="90.798258417387"/>
			<UserParam type="float" name="var_log_sn_score" value="4.50864010499805"/>
			<UserParam type="float" name="var_elution_model_fit_score" value="0.996718049049377"/>
			<UserParam type="float" name="xx_lda_prelim_score" value="7.47518657598361"/>
			<UserParam type="float" name="var_isotope_correlation_score" value="0.990743065551955"/>
			<UserParam type="float" name="var_isotope_overlap_score" value="0.307983219623566"/>
			<UserParam type="float" name="var_massdev_score" value="0.760948674247052"/>
			<UserParam type="float" name="var_massdev_score_weighted" value="0.544374916743954"/>
			<UserParam type="float" name="var_bseries_score" value="0"/>
			<UserParam type="float" name="var_yseries_score" value="1"/>
			<UserParam type="float" name="var_dotprod_score" value="0.767922678010944"/>
			<UserParam type="float" name="var_manhatt_score" value="0.870417252673125"/>
			<UserParam type="float" name="main_var_xx_swath_prelim_score" value="4.77097449225763"/>
			<UserParam type="float" name="PrecursorMZ" value="443.711267907821"/>
			<UserParam type="float" name="xx_swath_prelim_score" value="0"/>
			<UserParam type="int" name="n_total_ids" value="1"/>
			<UserParam type="int" name="n_matching_ids" value="1"/>
			<UserParam type="string" name="feature_class" value="positive"/>
		</feature>
		<feature id="f_14811341817612382122">
			<position dim="0">1851.03387353231</position>
			<position dim="1">487.732534471621</position>
			<intensity>8.88504e+07</intensity>
			<quality dim="0">0</quality>
			<quality dim="1">0</quality>
			<overallquality>4.57637</overallquality>
			<charge>2</charge>
			<convexhull nr="0">
				<pt x="1825.08544921875" y="487.682534471621" />
				<pt x="2023.54016113281" y="487.682534471621" />
				<pt x="2023.54016113281" y="487.782534471621" />
				<pt x="1825.08544921875" y="487.782534471621" />
			</convexhull>
			<convexhull nr="1">
				<pt x="1825.08544921875" y="488.184211890521" />
				<pt x="2023.54016113281" y="488.184211890521" />
				<pt x="2023.54016113281" y="488.284211890521" />
				<pt x="1825.08544921875" y="488.284211890521" />
			</convexhull>
			<subordinate>
				<feature id="f_14811341817612382122_2684106197423007927">
					<position dim="0">1851.03387353231</position>
					<position dim="1">487.732534471621</position>
					<intensity>5.83658e+07</intensity>
					<quality dim="0">0</quality>
					<quality dim="1">0</quality>
					<overallquality>0</overallquality>
					<charge>0</charge>
					<UserParam type="float" name="MZ" value="487.732534471621"/>
					<UserParam type="string" name="native_id" value="DLGEEHFK/2_i1"/>
					<UserParam type="float" name="peak_apex_int" value="4428198.99023438"/>
					<UserParam type="float" name="logSN" value="4.58290781658702"/>
					<UserParam type="string" name="FeatureLevel" value="MS2"/>
					<UserParam type="float" name="isotope_probability" value="0.658472827804029"/>
				</feature>
				<feature id="f_14811341817612382122_8119044117483804262">
					<position dim="0">1851.03387353231</position>
					<position dim="1">488.234211890521</position>
					<intensity>3.04846e+07</intensity>
					<quality dim="0">0</quality>
					<quality dim="1">0</quality>
					<overallquality>0</overallquality>
					<charge>0</charge>
					<UserParam type="float" name="MZ" value="488.234211890521"/>
					<UserParam type="string" name="native_id" value="DLGEEHFK/2_i2"/>
					<UserParam type="float" name="peak_apex_int" value="2308221"/>
					<UserParam type="float" name="logSN" value="4.57438827070168"/>
					<UserParam type="string" name="FeatureLevel" value="MS2"/>
					<UserParam type="float" name="isotope_probability" value="0.341527172195971"/>
				</feature>
			</subordinate>
			<PeptideIdentification identification_run_ref="PI_0" score_type="q-value" higher_score_better="false" significance_threshold="0" MZ="487.732299804688" RT="1875.54736328125" >
				<PeptideHit score="0.0344827586206897" sequence="DLGEEHFK" charge="2" aa_before="K" aa_after="G" protein_refs="PH_14">
					<UserParam type="float" name="OMSSA_score" value="0.0435747980539929"/>
					<UserParam type="string" name="target_decoy" value="target"/>
				</PeptideHit>
				<UserParam type="string" name="FFId_category" value="internal"/>
			</PeptideIdentification>
			<PeptideIdentification identification_run_ref="PI_0" score_type="q-value" higher_score_better="false" significance_threshold="0" MZ="487.732391357422" RT="1906.96594238281" >
				<PeptideHit score="0.0454545454545455" sequence="DLGEEHFK" charge="2" aa_before="K" aa_after="G" protein_refs="PH_14">
					<UserParam type="float" name="OMSSA_score" value="0.0917668515948288"/>
					<UserParam type="string" name="target_decoy" value="target"/>
				</PeptideHit>
				<UserParam type="string" name="FFId_category" value="internal"/>
			</PeptideIdentification>
			<PeptideIdentification identification_run_ref="PI_0" score_type="q-value" higher_score_better="false" significance_threshold="0" MZ="487.732177734375" RT="1942.3701171875" >
				<PeptideHit score="0.0454545454545455" sequence="DLGEEHFK" charge="2" aa_before="K" aa_after="G" protein_refs="PH_14">
					<UserParam type="float" name="OMSSA_score" value="0.0918514920664644"/>
					<UserParam type="string" name="target_decoy" value="target"/>
				</PeptideHit>
				<UserParam type="string" name="FFId_category" value="internal"/>
			</PeptideIdentification>
			<PeptideIdentification identification_run_ref="PI_0" score_type="q-value" higher_score_better="false" significance_threshold="0" MZ="487.732208251953" RT="2013.36364746094" >
				<PeptideHit score="0.0454545454545455" sequence="DLGEEHFK" charge="2" aa_before="K" aa_after="G" protein_refs="PH_14">
					<UserParam type="float" name="OMSSA_score" value="0.212602001856198"/>
					<UserParam type="string" name="target_decoy" value="target"/>
				</PeptideHit>
				<UserParam type="string" name="FFId_category" value="internal"/>
			</PeptideIdentification>
			<UserParam type="string" name="PeptideRef" value="DLGEEHFK/2"/>
			<UserParam type="float" name="leftWidth" value="1825.08544921875"/>
			<UserParam type="float" name="rightWidth" value="2023.54016113281"/>
			<UserParam type="float" name="total_xic" value="89292199.7976074"/>
			<UserParam type="float" name="peak_apices_sum" value="6736419.99023438"/>
			<UserParam type="float" name="var_xcorr_coelution" value="0"/>
			<UserParam type="float" name="var_xcorr_coelution_weighted" value="0"/>
			<UserParam type="float" name="var_xcorr_shape" value="0.999943413075745"/>
			<UserParam type="float" name="var_xcorr_shape_weighted" value="0.999923646234517"/>
			<UserParam type="float" name="var_library_corr" value="1"/>
			<UserParam type="float" name="var_library_rmsd" value="0.00157333246564981"/>
			<UserParam type="float" name="var_library_sangle" value="0.0028620088739425"/>
			<UserParam type="float" name="var_library_rootmeansquare" value="0.00157333246564981"/>
			<UserParam type="float" name="var_library_manhattan" value="0.00170135372459251"/>
			<UserParam type="float" name="var_library_dotprod" value="0.999998625615363"/>
			<UserParam type="float" name="var_intensity_score" value="0.995052470444129"/>
			<UserParam type="float" name="nr_peaks" value="2"/>
			<UserParam type="float" name="sn_ratio" value="97.3835316174288"/>
			<UserParam type="float" name="var_log_sn_score" value="4.57865711644968"/>
			<UserParam type="float" name="var_elution_model_fit_score" value="0.979667752981186"/>
			<UserParam type="float" name="xx_lda_prelim_score" value="7.55568349628391"/>
			<UserParam type="float" name="var_isotope_correlation_score" value="0.990054921294836"/>
			<UserParam type="float" name="var_isotope_overlap_score" value="0.343100517988205"/>
			<UserParam type="float" name="var_massdev_score" value="1.09774247106677"/>
			<UserParam type="float" name="var_massdev_score_weighted" value="0.949193493234851"/>
			<UserParam type="float" name="var_bseries_score" value="0"/>
			<UserParam type="float" name="var_yseries_score" value="0"/>
			<UserParam type="float" name="var_dotprod_score" value="0.758326801488211"/>
			<UserParam type="float" name="var_manhatt_score" value="0.855211785668372"/>
			<UserParam type="float" name="main_var_xx_swath_prelim_score" value="4.57637126739238"/>
			<UserParam type="float" name="PrecursorMZ" value="487.732534471621"/>
			<UserParam type="float" name="xx_swath_prelim_score" value="0"/>
			<UserParam type="int" name="n_total_ids" value="4"/>
			<UserParam type="int" name="n_matching_ids" value="4"/>
			<UserParam type="string" name="feature_class" value="positive"/>
		</feature>
		<feature id="f_17314619952666245179">
			<position dim="0">1850.92089609254</position>
			<position dim="1">325.490781803338</position>
			<intensity>6.42808e+07</intensity>
			<quality dim="0">0</quality>
			<quality dim="1">0</quality>
			<overallquality>4.60759</overallquality>
			<charge>3</charge>
			<convexhull nr="0">
				<pt x="1825.08544921875" y="325.440781803338" />
				<pt x="2033.83422851562" y="325.440781803338" />
				<pt x="2033.83422851562" y="325.540781803338" />
				<pt x="1825.08544921875" y="325.540781803338" />
			</convexhull>
			<convexhull nr="1">
				<pt x="1825.08544921875" y="325.775233415938" />
				<pt x="2033.83422851562" y="325.775233415938" />
				<pt x="2033.83422851562" y="325.875233415938" />
				<pt x="1825.08544921875" y="325.875233415938" />
			</convexhull>
			<subordinate>
				<feature id="f_17314619952666245179_3023658190814908261">
					<position dim="0">1850.92089609254</position>
					<position dim="1">325.490781803338</position>
					<intensity>4.23901e+07</intensity>
					<quality dim="0">0</quality>
					<quality dim="1">0</quality>
					<overallquality>0</overallquality>
					<charge>0</charge>
					<UserParam type="float" name="MZ" value="325.490781803338"/>
					<UserParam type="string" name="native_id" value="DLGEEHFK/3_i1"/>
					<UserParam type="float" name="peak_apex_int" value="3052206.5"/>
					<UserParam type="float" name="logSN" value="4.55388754649503"/>
					<UserParam type="string" name="FeatureLevel" value="MS2"/>
					<UserParam type="float" name="isotope_probability" value="0.658472827804029"/>
				</feature>
				<feature id="f_17314619952666245179_7898004582401008768">
					<position dim="0">1850.92089609254</position>
					<position dim="1">325.825233415938</position>
					<intensity>2.18907e+07</intensity>
					<quality dim="0">0</quality>
					<quality dim="1">0</quality>
					<overallquality>0</overallquality>
					<charge>0</charge>
					<UserParam type="float" name="MZ" value="325.825233415938"/>
					<UserParam type="string" name="native_id" value="DLGEEHFK/3_i2"/>
					<UserParam type="float" name="peak_apex_int" value="1595702"/>
					<UserParam type="float" name="logSN" value="4.55380707152941"/>
					<UserParam type="string" name="FeatureLevel" value="MS2"/>
					<UserParam type="float" name="isotope_probability" value="0.341527172195971"/>
				</feature>
			</subordinate>
			<PeptideIdentification identification_run_ref="PI_0" score_type="q-value" higher_score_better="false" significance_threshold="0" MZ="325.491180419922" RT="1840.79333496094" >
				<PeptideHit score="0.0454545454545455" sequence="DLGEEHFK" charge="3" aa_before="K" aa_after="G" protein_refs="PH_14">
					<UserParam type="float" name="OMSSA_score" value="0.0602120422006692"/>
					<UserParam type="string" name="target_decoy" value="target"/>
				</PeptideHit>
				<UserParam type="string" name="FFId_category" value="internal"/>
			</PeptideIdentification>
			<UserParam type="string" name="PeptideRef" value="DLGEEHFK/3"/>
			<UserParam type="float" name="leftWidth" value="1825.08544921875"/>
			<UserParam type="float" name="rightWidth" value="2033.83422851562"/>
			<UserParam type="float" name="total_xic" value="64501995.4766235"/>
			<UserParam type="float" name="peak_apices_sum" value="4647908.5"/>
			<UserParam type="float" name="var_xcorr_coelution" value="0"/>
			<UserParam type="float" name="var_xcorr_coelution_weighted" value="0"/>
			<UserParam type="float" name="var_xcorr_shape" value="0.999871189538208"/>
			<UserParam type="float" name="var_xcorr_shape_weighted" value="0.999826193702505"/>
			<UserParam type="float" name="var_library_corr" value="0.999999999999999"/>
			<UserParam type="float" name="var_library_rmsd" value="0.000978723446304119"/>
			<UserParam type="float" name="var_library_sangle" value="0.00177775802205168"/>
			<UserParam type="float" name="var_library_rootmeansquare" value="0.000978723446304119"/>
			<UserParam type="float" name="var_library_manhattan" value="0.00105977533224411"/>
			<UserParam type="float" name="var_library_dotprod" value="0.999999467196415"/>
			<UserParam type="float" name="var_intensity_score" value="0.99657059483216"/>
			<UserParam type="float" name="nr_peaks" value="2"/>
			<UserParam type="float" name="sn_ratio" value="94.9971897725802"/>
			<UserParam type="float" name="var_log_sn_score" value="4.55384730982174"/>
			<UserParam type="float" name="var_elution_model_fit_score" value="0.978527456521988"/>
			<UserParam type="float" name="xx_lda_prelim_score" value="7.54108684338325"/>
			<UserParam type="float" name="var_isotope_correlation_score" value="0.989630306349789"/>
			<UserParam type="float" name="var_isotope_overlap_score" value="0.340548455715179"/>
			<UserParam type="float" name="var_massdev_score" value="0.592963683327705"/>
			<UserParam type="float" name="var_massdev_score_weighted" value="0.76320776477179"/>
			<UserParam type="float" name="var_bseries_score" value="0"/>
			<UserParam type="float" name="var_yseries_score" value="0"/>
			<UserParam type="float" name="var_dotprod_score" value="0.77193385755908"/>
			<UserParam type="float" name="var_manhatt_score" value="1.00330450428431"/>
			<UserParam type="float" name="main_var_xx_swath_prelim_score" value="4.60759112266476"/>
			<UserParam type="float" name="PrecursorMZ" value="325.490781803338"/>
			<UserParam type="float" name="xx_swath_prelim_score" value="0"/>
			<UserParam type="int" name="n_total_ids" value="1"/>
			<UserParam type="int" name="n_matching_ids" value="1"/>
			<UserParam type="string" name="feature_class" value="positive"/>
		</feature>
		<feature id="f_15050004366391181853">
			<position dim="0">2074.91557070894</position>
			<position dim="1">554.260602012071</position>
			<intensity>1.62116e+07</intensity>
			<quality dim="0">0</quality>
			<quality dim="1">0</quality>
			<overallquality>4.6453</overallquality>
			<charge>2</charge>
			<convexhull nr="0">
				<pt x="2047.82275390625" y="554.210602012071" />
				<pt x="2133.37890625" y="554.210602012071" />
				<pt x="2133.37890625" y="554.310602012071" />
				<pt x="2047.82275390625" y="554.310602012071" />
			</convexhull>
			<convexhull nr="1">
				<pt x="2047.82275390625" y="554.712279430971" />
				<pt x="2133.37890625" y="554.712279430971" />
				<pt x="2133.37890625" y="554.812279430971" />
				<pt x="2047.82275390625" y="554.812279430971" />
			</convexhull>
			<subordinate>
				<feature id="f_15050004366391181853_17716858074023296841">
					<position dim="0">2074.91557070894</position>
					<position dim="1">554.260602012071</position>
					<intensity>1.02444e+07</intensity>
					<quality dim="0">0</quality>
					<quality dim="1">0</quality>
					<overallquality>0</overallquality>
					<charge>0</charge>
					<UserParam type="float" name="MZ" value="554.260602012071"/>
					<UserParam type="string" name="native_id" value="EAC(Carbamidomethyl)FAVEGPK/2_i1"/>
					<UserParam type="float" name="peak_apex_int" value="1290034.34765625"/>
					<UserParam type="float" name="logSN" value="4.62416465928969"/>
					<UserParam type="string" name="FeatureLevel" value="MS2"/>
					<UserParam type="float" name="isotope_probability" value="0.630481343594174"/>
				</feature>
				<feature id="f_15050004366391181853_16250062551099875712">
					<position dim="0">2074.91557070894</position>
					<position dim="1">554.762279430971</position>
					<intensity>5.96714e+06</intensity>
					<quality dim="0">0</quality>
					<quality dim="1">0</quality>
					<overallquality>0</overallquality>
					<charge>0</charge>
					<UserParam type="float" name="MZ" value="554.762279430971"/>
					<UserParam type="string" name="native_id" value="EAC(Carbamidomethyl)FAVEGPK/2_i2"/>
					<UserParam type="float" name="peak_apex_int" value="740503.5625"/>
					<UserParam type="float" name="logSN" value="4.600106227039"/>
					<UserParam type="string" name="FeatureLevel" value="MS2"/>
					<UserParam type="float" name="isotope_probability" value="0.369518656405826"/>
				</feature>
			</subordinate>
			<PeptideIdentification identification_run_ref="PI_0" score_type="q-value" higher_score_better="false" significance_threshold="0" MZ="554.260375976562" RT="2058.83471679688" >
				<PeptideHit score="0.0454545454545455" sequence="EAC(Carbamidomethyl)FAVEGPK" charge="2" aa_before="K" aa_after="L" protein_refs="PH_14">
					<UserParam type="float" name="OMSSA_score" value="0.0548595335303417"/>
					<UserParam type="string" name="target_decoy" value="target"/>
				</PeptideHit>
				<UserParam type="string" name="FFId_category" value="internal"/>
			</PeptideIdentification>
			<PeptideIdentification identification_run_ref="PI_0" score_type="q-value" higher_score_better="false" significance_threshold="0" MZ="554.260559082031" RT="2098.17504882812" >
				<PeptideHit score="0" sequence="EAC(Carbamidomethyl)FAVEGPK" charge="2" aa_before="K" aa_after="L" protein_refs="PH_14">
					<UserParam type="float" name="OMSSA_score" value="4.91092752369064e-05"/>
					<UserParam type="string" name="target_decoy" value="target"/>
				</PeptideHit>
				<UserParam type="string" name="FFId_category" value="internal"/>
			</PeptideIdentification>
			<UserParam type="string" name="PeptideRef" value="EAC(Carbamidomethyl)FAVEGPK/2"/>
			<UserParam type="float" name="leftWidth" value="2047.82275390625"/>
			<UserParam type="float" name="rightWidth" value="2133.37890625"/>
			<UserParam type="float" name="total_xic" value="16298802.2630615"/>
			<UserParam type="float" name="peak_apices_sum" value="2030537.91015625"/>
			<UserParam type="float" name="var_xcorr_coelution" value="0"/>
			<UserParam type="float" name="var_xcorr_coelution_weighted" value="0"/>
			<UserParam type="float" name="var_xcorr_shape" value="0.999826714315203"/>
			<UserParam type="float" name="var_xcorr_shape_weighted" value="0.999757773001665"/>
			<UserParam type="float" name="var_library_corr" value="1"/>
			<UserParam type="float" name="var_library_rmsd" value="0.00144004892103045"/>
			<UserParam type="float" name="var_library_sangle" value="0.00269456187360245"/>
			<UserParam type="float" name="var_library_rootmeansquare" value="0.00144004892103045"/>
			<UserParam type="float" name="var_library_manhattan" value="0.00151895727538687"/>
			<UserParam type="float" name="var_library_dotprod" value="0.999998886455479"/>
			<UserParam type="float" name="var_intensity_score" value="0.994648915812717"/>
			<UserParam type="float" name="nr_peaks" value="2"/>
			<UserParam type="float" name="sn_ratio" value="100.706242859935"/>
			<UserParam type="float" name="var_log_sn_score" value="4.61220779243982"/>
			<UserParam type="float" name="var_elution_model_fit_score" value="0.99474048614502"/>
			<UserParam type="float" name="xx_lda_prelim_score" value="7.55149925994001"/>
			<UserParam type="float" name="var_isotope_correlation_score" value="0.98736710195524"/>
			<UserParam type="float" name="var_isotope_overlap_score" value="0.368078619241714"/>
			<UserParam type="float" name="var_massdev_score" value="0.431614306179453"/>
			<UserParam type="float" name="var_massdev_score_weighted" value="0.347966095008153"/>
			<UserParam type="float" name="var_bseries_score" value="0"/>
			<UserParam type="float" name="var_yseries_score" value="0"/>
			<UserParam type="float" name="var_dotprod_score" value="0.735829552475677"/>
			<UserParam type="float" name="var_manhatt_score" value="0.901264010563115"/>
			<UserParam type="float" name="main_var_xx_swath_prelim_score" value="4.6453048191596"/>
			<UserParam type="float" name="PrecursorMZ" value="554.260602012071"/>
			<UserParam type="float" name="xx_swath_prelim_score" value="0"/>
			<UserParam type="int" name="n_total_ids" value="2"/>
			<UserParam type="int" name="n_matching_ids" value="2"/>
			<UserParam type="string" name="feature_class" value="positive"/>
		</feature>
		<feature id="f_16177748921272733768">
			<position dim="0">1766.28153443885</position>
			<position dim="1">646.304684132271</position>
			<intensity>1.15352e+06</intensity>
			<quality dim="0">0</quality>
			<quality dim="1">0</quality>
			<overallquality>4.46475</overallquality>
			<charge>2</charge>
			<convexhull nr="0">
				<pt x="1744.55932617188" y="646.254684132271" />
				<pt x="1848.68237304688" y="646.254684132271" />
				<pt x="1848.68237304688" y="646.354684132271" />
				<pt x="1744.55932617188" y="646.354684132271" />
			</convexhull>
			<convexhull nr="1">
				<pt x="1744.55932617188" y="646.756361551171" />
				<pt x="1848.68237304688" y="646.756361551171" />
				<pt x="1848.68237304688" y="646.856361551171" />
				<pt x="1744.55932617188" y="646.856361551171" />
			</convexhull>
			<subordinate>
				<feature id="f_16177748921272733768_1147219038608936718">
					<position dim="0">1766.28153443885</position>
					<position dim="1">646.304684132271</position>
					<intensity>740116</intensity>
					<quality dim="0">0</quality>
					<quality dim="1">0</quality>
					<overallquality>0</overallquality>
					<charge>0</charge>
					<UserParam type="float" name="MZ" value="646.304684132271"/>
					<UserParam type="string" name="native_id" value="EC(Carbamidomethyl)C(Carbamidomethyl)DKPLLEK/2_i1"/>
					<UserParam type="float" name="peak_apex_int" value="59630.41796875"/>
					<UserParam type="float" name="logSN" value="4.53672659042566"/>
					<UserParam type="string" name="FeatureLevel" value="MS2"/>
					<UserParam type="float" name="isotope_probability" value="0.602938310378619"/>
				</feature>
				<feature id="f_16177748921272733768_11115414975438642789">
					<position dim="0">1766.28153443885</position>
					<position dim="1">646.806361551171</position>
					<intensity>413408</intensity>
					<quality dim="0">0</quality>
					<quality dim="1">0</quality>
					<overallquality>0</overallquality>
					<charge>0</charge>
					<UserParam type="float" name="MZ" value="646.806361551171"/>
					<UserParam type="string" name="native_id" value="EC(Carbamidomethyl)C(Carbamidomethyl)DKPLLEK/2_i2"/>
					<UserParam type="float" name="peak_apex_int" value="32722.078125"/>
					<UserParam type="float" name="logSN" value="4.47233649208969"/>
					<UserParam type="string" name="FeatureLevel" value="MS2"/>
					<UserParam type="float" name="isotope_probability" value="0.397061689621381"/>
				</feature>
			</subordinate>
			<PeptideIdentification identification_run_ref="PI_0" score_type="q-value" higher_score_better="false" significance_threshold="0" MZ="646.304504394531" RT="1759.0947265625" >
				<PeptideHit score="0.0454545454545455" sequence="EC(Carbamidomethyl)C(Carbamidomethyl)DKPLLEK" charge="2" aa_before="K" aa_after="S" protein_refs="PH_14">
					<UserParam type="float" name="OMSSA_score" value="0.161429888187637"/>
					<UserParam type="string" name="target_decoy" value="target"/>
				</PeptideHit>
				<UserParam type="string" name="FFId_category" value="internal"/>
			</PeptideIdentification>
			<PeptideIdentification identification_run_ref="PI_0" score_type="q-value" higher_score_better="false" significance_threshold="0" MZ="646.3037109375" RT="1804.53405761719" >
				<PeptideHit score="0.0344827586206897" sequence="EC(Carbamidomethyl)C(Carbamidomethyl)DKPLLEK" charge="2" aa_before="K" aa_after="S" protein_refs="PH_14">
					<UserParam type="float" name="OMSSA_score" value="0.0423622396613216"/>
					<UserParam type="string" name="target_decoy" value="target"/>
				</PeptideHit>
				<UserParam type="string" name="FFId_category" value="internal"/>
			</PeptideIdentification>
			<UserParam type="string" name="PeptideRef" value="EC(Carbamidomethyl)C(Carbamidomethyl)DKPLLEK/2"/>
			<UserParam type="float" name="leftWidth" value="1744.55932617188"/>
			<UserParam type="float" name="rightWidth" value="1848.68237304688"/>
			<UserParam type="float" name="total_xic" value="1258179.40576172"/>
			<UserParam type="float" name="peak_apices_sum" value="92352.49609375"/>
			<UserParam type="float" name="var_xcorr_coelution" value="0"/>
			<UserParam type="float" name="var_xcorr_coelution_weighted" value="0"/>
			<UserParam type="float" name="var_xcorr_shape" value="0.996687864987247"/>
			<UserParam type="float" name="var_xcorr_shape_weighted" value="0.995242375653698"/>
			<UserParam type="float" name="var_library_corr" value="0.999999999999999"/>
			<UserParam type="float" name="var_library_rmsd" value="0.0386749522384563"/>
			<UserParam type="float" name="var_library_sangle" value="0.0729584275113503"/>
			<UserParam type="float" name="var_library_rootmeansquare" value="0.0386749522384563"/>
			<UserParam type="float" name="var_library_manhattan" value="0.0405203562071071"/>
			<UserParam type="float" name="var_library_dotprod" value="0.999204154558718"/>
			<UserParam type="float" name="var_intensity_score" value="0.91682016468998"/>
			<UserParam type="float" name="nr_peaks" value="2"/>
			<UserParam type="float" name="sn_ratio" value="90.4728415543284"/>
			<UserParam type="float" name="var_log_sn_score" value="4.50504971234653"/>
			<UserParam type="float" name="var_elution_model_fit_score" value="0.980602443218231"/>
			<UserParam type="float" name="xx_lda_prelim_score" value="7.3707575924871"/>
			<UserParam type="float" name="var_isotope_correlation_score" value="0.968902708499444"/>
			<UserParam type="float" name="var_isotope_overlap_score" value="0.358386725187302"/>
			<UserParam type="float" name="var_massdev_score" value="0.552052115383353"/>
			<UserParam type="float" name="var_massdev_score_weighted" value="0.543039773386319"/>
			<UserParam type="float" name="var_bseries_score" value="0"/>
			<UserParam type="float" name="var_yseries_score" value="0"/>
			<UserParam type="float" name="var_dotprod_score" value="0.64068624221483"/>
			<UserParam type="float" name="var_manhatt_score" value="1.04013836171084"/>
			<UserParam type="float" name="main_var_xx_swath_prelim_score" value="4.46474611990348"/>
			<UserParam type="float" name="PrecursorMZ" value="646.304684132271"/>
			<UserParam type="float" name="xx_swath_prelim_score" value="0"/>
			<UserParam type="int" name="n_total_ids" value="2"/>
			<UserParam type="int" name="n_matching_ids" value="2"/>
			<UserParam type="string" name="feature_class" value="positive"/>
		</feature>
		<feature id="f_12665713047548007769">
			<position dim="0">1766.55652283954</position>
			<position dim="1">431.205548243771</position>
			<intensity>1.41524e+07</intensity>
			<quality dim="0">0</quality>
			<quality dim="1">0</quality>
			<overallquality>3.70728</overallquality>
			<charge>3</charge>
			<convexhull nr="0">
				<pt x="1746.17114257812" y="431.155548243771" />
				<pt x="1918.98767089844" y="431.155548243771" />
				<pt x="1918.98767089844" y="431.255548243771" />
				<pt x="1746.17114257812" y="431.255548243771" />
			</convexhull>
			<convexhull nr="1">
				<pt x="1746.17114257812" y="431.489999856371" />
				<pt x="1918.98767089844" y="431.489999856371" />
				<pt x="1918.98767089844" y="431.589999856371" />
				<pt x="1746.17114257812" y="431.589999856371" />
			</convexhull>
			<subordinate>
				<feature id="f_12665713047548007769_17092894204355333314">
					<position dim="0">1766.55652283954</position>
					<position dim="1">431.205548243771</position>
					<intensity>8.63596e+06</intensity>
					<quality dim="0">0</quality>
					<quality dim="1">0</quality>
					<overallquality>0</overallquality>
					<charge>0</charge>
					<UserParam type="float" name="MZ" value="431.205548243771"/>
					<UserParam type="string" name="native_id" value="EC(Carbamidomethyl)C(Carbamidomethyl)DKPLLEK/3_i1"/>
					<UserParam type="float" name="peak_apex_int" value="536289.844238281"/>
					<UserParam type="float" name="logSN" value="2.87064380469375"/>
					<UserParam type="string" name="FeatureLevel" value="MS2"/>
					<UserParam type="float" name="isotope_probability" value="0.602938310378619"/>
				</feature>
				<feature id="f_12665713047548007769_3491056946625602141">
					<position dim="0">1766.55652283954</position>
					<position dim="1">431.539999856371</position>
					<intensity>5.51648e+06</intensity>
					<quality dim="0">0</quality>
					<quality dim="1">0</quality>
					<overallquality>0</overallquality>
					<charge>0</charge>
					<UserParam type="float" name="MZ" value="431.539999856371"/>
					<UserParam type="string" name="native_id" value="EC(Carbamidomethyl)C(Carbamidomethyl)DKPLLEK/3_i2"/>
					<UserParam type="float" name="peak_apex_int" value="332317.34375"/>
					<UserParam type="float" name="logSN" value="3.3210516663648"/>
					<UserParam type="string" name="FeatureLevel" value="MS2"/>
					<UserParam type="float" name="isotope_probability" value="0.397061689621381"/>
				</feature>
			</subordinate>
			<PeptideIdentification identification_run_ref="PI_0" score_type="q-value" higher_score_better="false" significance_threshold="0" MZ="431.205261230469" RT="1797.83959960938" >
				<PeptideHit score="0.0344827586206897" sequence="EC(Carbamidomethyl)C(Carbamidomethyl)DKPLLEK" charge="3" aa_before="K" aa_after="S" protein_refs="PH_14">
					<UserParam type="float" name="OMSSA_score" value="0.042177146646692"/>
					<UserParam type="string" name="target_decoy" value="target"/>
				</PeptideHit>
				<UserParam type="string" name="FFId_category" value="internal"/>
			</PeptideIdentification>
			<UserParam type="string" name="PeptideRef" value="EC(Carbamidomethyl)C(Carbamidomethyl)DKPLLEK/3"/>
			<UserParam type="float" name="leftWidth" value="1746.17114257812"/>
			<UserParam type="float" name="rightWidth" value="1918.98767089844"/>
			<UserParam type="float" name="total_xic" value="14319538.267334"/>
			<UserParam type="float" name="peak_apices_sum" value="868607.187988281"/>
			<UserParam type="float" name="var_xcorr_coelution" value="0"/>
			<UserParam type="float" name="var_xcorr_coelution_weighted" value="0"/>
			<UserParam type="float" name="var_xcorr_shape" value="0.999360251977443"/>
			<UserParam type="float" name="var_xcorr_shape_weighted" value="0.999081051721655"/>
			<UserParam type="float" name="var_library_corr" value="0.999999999999999"/>
			<UserParam type="float" name="var_library_rmsd" value="0.0072716568743896"/>
			<UserParam type="float" name="var_library_sangle" value="0.0139110994886304"/>
			<UserParam type="float" name="var_library_rootmeansquare" value="0.0072716568743896"/>
			<UserParam type="float" name="var_library_manhattan" value="0.00752932229758962"/>
			<UserParam type="float" name="var_library_dotprod" value="0.999972302719226"/>
			<UserParam type="float" name="var_intensity_score" value="0.988331099493958"/>
			<UserParam type="float" name="nr_peaks" value="2"/>
			<UserParam type="float" name="sn_ratio" value="22.6689159856313"/>
			<UserParam type="float" name="var_log_sn_score" value="3.12099464624477"/>
			<UserParam type="float" name="var_elution_model_fit_score" value="0.981038093566895"/>
			<UserParam type="float" name="xx_lda_prelim_score" value="6.46880384807173"/>
			<UserParam type="float" name="var_isotope_correlation_score" value="0.98312975722697"/>
			<UserParam type="float" name="var_isotope_overlap_score" value="0.389790028333664"/>
			<UserParam type="float" name="var_massdev_score" value="0.344572194406841"/>
			<UserParam type="float" name="var_massdev_score_weighted" value="0.300077406541411"/>
			<UserParam type="float" name="var_bseries_score" value="0"/>
			<UserParam type="float" name="var_yseries_score" value="0"/>
			<UserParam type="float" name="var_dotprod_score" value="0.712039883282362"/>
			<UserParam type="float" name="var_manhatt_score" value="1.04508823818716"/>
			<UserParam type="float" name="main_var_xx_swath_prelim_score" value="3.7072817470113"/>
			<UserParam type="float" name="PrecursorMZ" value="431.205548243771"/>
			<UserParam type="float" name="xx_swath_prelim_score" value="0"/>
			<UserParam type="int" name="n_total_ids" value="1"/>
			<UserParam type="int" name="n_matching_ids" value="1"/>
			<UserParam type="string" name="feature_class" value="positive"/>
		</feature>
		<feature id="f_10627069796380146481">
			<position dim="0">2007.51161844537</position>
			<position dim="1">379.715100772821</position>
			<intensity>3.17959e+07</intensity>
			<quality dim="0">0</quality>
			<quality dim="1">0</quality>
			<overallquality>4.57056</overallquality>
			<charge>2</charge>
			<convexhull nr="0">
				<pt x="1974.81298828125" y="379.665100772821" />
				<pt x="2079.67431640625" y="379.665100772821" />
				<pt x="2079.67431640625" y="379.765100772821" />
				<pt x="1974.81298828125" y="379.765100772821" />
			</convexhull>
			<convexhull nr="1">
				<pt x="1974.81298828125" y="380.166778191721" />
				<pt x="2079.67431640625" y="380.166778191721" />
				<pt x="2079.67431640625" y="380.266778191721" />
				<pt x="1974.81298828125" y="380.266778191721" />
			</convexhull>
			<subordinate>
				<feature id="f_10627069796380146481_10052793688680741109">
					<position dim="0">2007.51161844537</position>
					<position dim="1">379.715100772821</position>
					<intensity>2.2799e+07</intensity>
					<quality dim="0">0</quality>
					<quality dim="1">0</quality>
					<overallquality>0</overallquality>
					<charge>0</charge>
					<UserParam type="float" name="MZ" value="379.715100772821"/>
					<UserParam type="string" name="native_id" value="GAC(Carbamidomethyl)LLPK/2_i1"/>
					<UserParam type="float" name="peak_apex_int" value="2254385.11621094"/>
					<UserParam type="float" name="logSN" value="4.51735439746189"/>
					<UserParam type="string" name="FeatureLevel" value="MS2"/>
					<UserParam type="float" name="isotope_probability" value="0.710034950213183"/>
				</feature>
				<feature id="f_10627069796380146481_15166508592180818156">
					<position dim="0">2007.51161844537</position>
					<position dim="1">380.216778191721</position>
					<intensity>8.9969e+06</intensity>
					<quality dim="0">0</quality>
					<quality dim="1">0</quality>
					<overallquality>0</overallquality>
					<charge>0</charge>
					<UserParam type="float" name="MZ" value="380.216778191721"/>
					<UserParam type="string" name="native_id" value="GAC(Carbamidomethyl)LLPK/2_i2"/>
					<UserParam type="float" name="peak_apex_int" value="911381.791015625"/>
					<UserParam type="float" name="logSN" value="4.51233661403883"/>
					<UserParam type="string" name="FeatureLevel" value="MS2"/>
					<UserParam type="float" name="isotope_probability" value="0.289965049786817"/>
				</feature>
			</subordinate>
			<PeptideIdentification identification_run_ref="PI_0" score_type="q-value" higher_score_better="false" significance_threshold="0" MZ="379.71484375" RT="2010.87902832031" >
				<PeptideHit score="0" sequence="GAC(Carbamidomethyl)LLPK" charge="2" aa_before="K" aa_after="I" protein_refs="PH_14">
					<UserParam type="float" name="OMSSA_score" value="0.00167901373867858"/>
					<UserParam type="string" name="target_decoy" value="target"/>
				</PeptideHit>
				<UserParam type="string" name="FFId_category" value="internal"/>
			</PeptideIdentification>
			<PeptideIdentification identification_run_ref="PI_0" score_type="q-value" higher_score_better="false" significance_threshold="0" MZ="379.715118408203" RT="2032.04125976562" >
				<PeptideHit score="0" sequence="GAC(Carbamidomethyl)LLPK" charge="2" aa_before="K" aa_after="I" protein_refs="PH_14">
					<UserParam type="float" name="OMSSA_score" value="0.00115485160103966"/>
					<UserParam type="string" name="target_decoy" value="target"/>
				</PeptideHit>
				<UserParam type="string" name="FFId_category" value="internal"/>
			</PeptideIdentification>
			<PeptideIdentification identification_run_ref="PI_0" score_type="q-value" higher_score_better="false" significance_threshold="0" MZ="379.715393066406" RT="2069.04321289062" >
				<PeptideHit score="0.0344827586206897" sequence="GAC(Carbamidomethyl)LLPK" charge="2" aa_before="K" aa_after="I" protein_refs="PH_14">
					<UserParam type="float" name="OMSSA_score" value="0.00937487962378574"/>
					<UserParam type="string" name="target_decoy" value="target"/>
				</PeptideHit>
				<UserParam type="string" name="FFId_category" value="internal"/>
			</PeptideIdentification>
			<UserParam type="string" name="PeptideRef" value="GAC(Carbamidomethyl)LLPK/2"/>
			<UserParam type="float" name="leftWidth" value="1974.81298828125"/>
			<UserParam type="float" name="rightWidth" value="2079.67431640625"/>
			<UserParam type="float" name="total_xic" value="32007549.9432983"/>
			<UserParam type="float" name="peak_apices_sum" value="3165766.90722656"/>
			<UserParam type="float" name="var_xcorr_coelution" value="0"/>
			<UserParam type="float" name="var_xcorr_coelution_weighted" value="0"/>
			<UserParam type="float" name="var_xcorr_shape" value="0.999815237705664"/>
			<UserParam type="float" name="var_xcorr_shape_weighted" value="0.999771760935785"/>
			<UserParam type="float" name="var_library_corr" value="0.999999999999999"/>
			<UserParam type="float" name="var_library_rmsd" value="0.00700750452065474"/>
			<UserParam type="float" name="var_library_sangle" value="0.011853004652809"/>
			<UserParam type="float" name="var_library_rootmeansquare" value="0.00700750452065474"/>
			<UserParam type="float" name="var_library_manhattan" value="0.00813985718240695"/>
			<UserParam type="float" name="var_library_dotprod" value="0.999969969287405"/>
			<UserParam type="float" name="var_intensity_score" value="0.993388624131706"/>
			<UserParam type="float" name="nr_peaks" value="2"/>
			<UserParam type="float" name="sn_ratio" value="91.3637373498437"/>
			<UserParam type="float" name="var_log_sn_score" value="4.51484865301587"/>
			<UserParam type="float" name="var_elution_model_fit_score" value="0.99712461233139"/>
			<UserParam type="float" name="xx_lda_prelim_score" value="7.45924885107846"/>
			<UserParam type="float" name="var_isotope_correlation_score" value="0.989964675776816"/>
			<UserParam type="float" name="var_isotope_overlap_score" value="0.282957553863525"/>
			<UserParam type="float" name="var_massdev_score" value="0.807860618118897"/>
			<UserParam type="float" name="var_massdev_score_weighted" value="0.504204576189409"/>
			<UserParam type="float" name="var_bseries_score" value="0"/>
			<UserParam type="float" name="var_yseries_score" value="0"/>
			<UserParam type="float" name="var_dotprod_score" value="0.774286696585701"/>
			<UserParam type="float" name="var_manhatt_score" value="0.917152435225103"/>
			<UserParam type="float" name="main_var_xx_swath_prelim_score" value="4.57055511048922"/>
			<UserParam type="float" name="PrecursorMZ" value="379.715100772821"/>
			<UserParam type="float" name="xx_swath_prelim_score" value="0"/>
			<UserParam type="int" name="n_total_ids" value="3"/>
			<UserParam type="int" name="n_matching_ids" value="3"/>
			<UserParam type="string" name="feature_class" value="positive"/>
		</feature>
		<feature id="f_3823858840059792698">
			<position dim="0">2298.14719578818</position>
			<position dim="1">435.910228820904</position>
			<intensity>107152</intensity>
			<quality dim="0">0</quality>
			<quality dim="1">0</quality>
			<overallquality>2.28768</overallquality>
			<charge>3</charge>
			<convexhull nr="0">
				<pt x="2290.19189453125" y="435.860228820904" />
				<pt x="2307.17138671875" y="435.860228820904" />
				<pt x="2307.17138671875" y="435.960228820904" />
				<pt x="2290.19189453125" y="435.960228820904" />
			</convexhull>
			<convexhull nr="1">
				<pt x="2290.19189453125" y="436.194680433504" />
				<pt x="2307.17138671875" y="436.194680433504" />
				<pt x="2307.17138671875" y="436.294680433504" />
				<pt x="2290.19189453125" y="436.294680433504" />
			</convexhull>
			<subordinate>
				<feature id="f_3823858840059792698_893904610286969204">
					<position dim="0">2298.14719578818</position>
					<position dim="1">435.910228820904</position>
					<intensity>70587.9</intensity>
					<quality dim="0">0</quality>
					<quality dim="1">0</quality>
					<overallquality>0</overallquality>
					<charge>0</charge>
					<UserParam type="float" name="MZ" value="435.910228820904"/>
					<UserParam type="string" name="native_id" value="HLVDEPQNLIK/3_i1"/>
					<UserParam type="float" name="peak_apex_int" value="15366.9287109375"/>
					<UserParam type="float" name="logSN" value="1.20774307201212"/>
					<UserParam type="string" name="FeatureLevel" value="MS2"/>
					<UserParam type="float" name="isotope_probability" value="0.586748524736467"/>
				</feature>
				<feature id="f_3823858840059792698_14851350658635457156">
					<position dim="0">2298.14719578818</position>
					<position dim="1">436.244680433504</position>
					<intensity>36564</intensity>
					<quality dim="0">0</quality>
					<quality dim="1">0</quality>
					<overallquality>0</overallquality>
					<charge>0</charge>
					<UserParam type="float" name="MZ" value="436.244680433504"/>
					<UserParam type="string" name="native_id" value="HLVDEPQNLIK/3_i2"/>
					<UserParam type="float" name="peak_apex_int" value="8652.01141357422"/>
					<UserParam type="float" name="logSN" value="0.962914427282685"/>
					<UserParam type="string" name="FeatureLevel" value="MS2"/>
					<UserParam type="float" name="isotope_probability" value="0.413251475263533"/>
				</feature>
			</subordinate>
			<PeptideIdentification identification_run_ref="PI_0" score_type="q-value" higher_score_better="false" significance_threshold="0" MZ="435.909851074219" RT="2295.90209960938" >
				<PeptideHit score="0.0344827586206897" sequence="HLVDEPQNLIK" charge="3" aa_before="K" aa_after="Q" protein_refs="PH_14">
					<UserParam type="float" name="OMSSA_score" value="0.0137458569950031"/>
					<UserParam type="string" name="target_decoy" value="target"/>
				</PeptideHit>
				<UserParam type="string" name="FFId_category" value="internal"/>
			</PeptideIdentification>
			<UserParam type="string" name="PeptideRef" value="HLVDEPQNLIK/3"/>
			<UserParam type="float" name="leftWidth" value="2290.19189453125"/>
			<UserParam type="float" name="rightWidth" value="2307.17138671875"/>
			<UserParam type="float" name="total_xic" value="10639599.0813599"/>
			<UserParam type="float" name="peak_apices_sum" value="24018.9401245117"/>
			<UserParam type="float" name="var_xcorr_coelution" value="0"/>
			<UserParam type="float" name="var_xcorr_coelution_weighted" value="0"/>
			<UserParam type="float" name="var_xcorr_shape" value="0.987321606844706"/>
			<UserParam type="float" name="var_xcorr_shape_weighted" value="0.981554863036929"/>
			<UserParam type="float" name="var_library_corr" value="0.999999999999998"/>
			<UserParam type="float" name="var_library_rmsd" value="0.0720162439304342"/>
			<UserParam type="float" name="var_library_sangle" value="0.13567334952461"/>
			<UserParam type="float" name="var_library_rootmeansquare" value="0.0720162439304342"/>
			<UserParam type="float" name="var_library_manhattan" value="0.0755707134178571"/>
			<UserParam type="float" name="var_library_dotprod" value="0.997235692613535"/>
			<UserParam type="float" name="var_intensity_score" value="0.0100710436895339"/>
			<UserParam type="float" name="nr_peaks" value="2"/>
			<UserParam type="float" name="sn_ratio" value="2.98262189450483"/>
			<UserParam type="float" name="var_log_sn_score" value="1.0928027440642"/>
			<UserParam type="float" name="var_elution_model_fit_score" value="0.98598974943161"/>
			<UserParam type="float" name="xx_lda_prelim_score" value="4.71687160277937"/>
			<UserParam type="float" name="var_isotope_correlation_score" value="0.958229731481322"/>
			<UserParam type="float" name="var_isotope_overlap_score" value="0.341235220432281"/>
			<UserParam type="float" name="var_massdev_score" value="0.295951363727171"/>
			<UserParam type="float" name="var_massdev_score_weighted" value="0.283335711262804"/>
			<UserParam type="float" name="var_bseries_score" value="1"/>
			<UserParam type="float" name="var_yseries_score" value="0"/>
			<UserParam type="float" name="var_dotprod_score" value="0.654268103487712"/>
			<UserParam type="float" name="var_manhatt_score" value="1.07431043140929"/>
			<UserParam type="float" name="main_var_xx_swath_prelim_score" value="2.28767931417546"/>
			<UserParam type="float" name="PrecursorMZ" value="435.910228820904"/>
			<UserParam type="float" name="xx_swath_prelim_score" value="0"/>
			<UserParam type="int" name="n_total_ids" value="2"/>
			<UserParam type="int" name="n_matching_ids" value="1"/>
			<UserParam type="string" name="feature_class" value="positive"/>
		</feature>
		<feature id="f_17447818880105247092">
			<position dim="0">1658.35957551813</position>
			<position dim="1">532.248746583271</position>
			<intensity>128355</intensity>
			<quality dim="0">0</quality>
			<quality dim="1">0</quality>
			<overallquality>3.27253</overallquality>
			<charge>2</charge>
			<convexhull nr="0">
				<pt x="1634.86328125" y="532.198746583271" />
				<pt x="1685.81030273438" y="532.198746583271" />
				<pt x="1685.81030273438" y="532.298746583271" />
				<pt x="1634.86328125" y="532.298746583271" />
			</convexhull>
			<convexhull nr="1">
				<pt x="1634.86328125" y="532.700424002171" />
				<pt x="1685.81030273438" y="532.700424002171" />
				<pt x="1685.81030273438" y="532.800424002171" />
				<pt x="1634.86328125" y="532.800424002171" />
			</convexhull>
			<subordinate>
				<feature id="f_17447818880105247092_1003624456647096845">
					<position dim="0">1658.35957551813</position>
					<position dim="1">532.248746583271</position>
					<intensity>86477.8</intensity>
					<quality dim="0">0</quality>
					<quality dim="1">0</quality>
					<overallquality>0</overallquality>
					<charge>0</charge>
					<UserParam type="float" name="MZ" value="532.248746583271"/>
					<UserParam type="string" name="native_id" value="KSDDGGEVEK/2_i1"/>
					<UserParam type="float" name="peak_apex_int" value="16335.642578125"/>
					<UserParam type="float" name="logSN" value="4.82108329622124"/>
					<UserParam type="string" name="FeatureLevel" value="MS2"/>
					<UserParam type="float" name="isotope_probability" value="0.66039156605171"/>
				</feature>
				<feature id="f_17447818880105247092_15120290131060441429">
					<position dim="0">1658.35957551813</position>
					<position dim="1">532.750424002171</position>
					<intensity>41877.4</intensity>
					<quality dim="0">0</quality>
					<quality dim="1">0</quality>
					<overallquality>0</overallquality>
					<charge>0</charge>
					<UserParam type="float" name="MZ" value="532.750424002171"/>
					<UserParam type="string" name="native_id" value="KSDDGGEVEK/2_i2"/>
					<UserParam type="float" name="peak_apex_int" value="4576.82275390625"/>
					<UserParam type="float" name="logSN" value="4.26176982337882"/>
					<UserParam type="string" name="FeatureLevel" value="MS2"/>
					<UserParam type="float" name="isotope_probability" value="0.33960843394829"/>
				</feature>
			</subordinate>
			<PeptideIdentification identification_run_ref="PI_0" score_type="q-value" higher_score_better="false" significance_threshold="0" MZ="532.23974609375" RT="1654.26513671875" >
				<PeptideHit score="0.0454545454545455" sequence="KSDDGGEVEK" charge="2" aa_before="R" aa_after="R" protein_refs="PH_2">
					<UserParam type="float" name="OMSSA_score" value="0.140841796155119"/>
					<UserParam type="string" name="target_decoy" value="target"/>
				</PeptideHit>
				<UserParam type="string" name="FFId_category" value="internal"/>
			</PeptideIdentification>
			<UserParam type="string" name="PeptideRef" value="KSDDGGEVEK/2"/>
			<UserParam type="float" name="leftWidth" value="1634.86328125"/>
			<UserParam type="float" name="rightWidth" value="1685.81030273438"/>
			<UserParam type="float" name="total_xic" value="141144.40447998"/>
			<UserParam type="float" name="peak_apices_sum" value="20912.4653320312"/>
			<UserParam type="float" name="var_xcorr_coelution" value="0"/>
			<UserParam type="float" name="var_xcorr_coelution_weighted" value="0"/>
			<UserParam type="float" name="var_xcorr_shape" value="0.976751222648202"/>
			<UserParam type="float" name="var_xcorr_shape_weighted" value="0.968715346150462"/>
			<UserParam type="float" name="var_library_corr" value="1"/>
			<UserParam type="float" name="var_library_rmsd" value="0.0133467853267937"/>
			<UserParam type="float" name="var_library_sangle" value="0.0240119555958121"/>
			<UserParam type="float" name="var_library_rootmeansquare" value="0.0133467853267937"/>
			<UserParam type="float" name="var_library_manhattan" value="0.0145806315400125"/>
			<UserParam type="float" name="var_library_dotprod" value="0.99989973059223"/>
			<UserParam type="float" name="var_intensity_score" value="0.909389242867262"/>
			<UserParam type="float" name="nr_peaks" value="2"/>
			<UserParam type="float" name="sn_ratio" value="97.517435020494"/>
			<UserParam type="float" name="var_log_sn_score" value="4.5800311827403"/>
			<UserParam type="float" name="var_elution_model_fit_score" value="0.975244373083115"/>
			<UserParam type="float" name="xx_lda_prelim_score" value="7.39723611286629"/>
			<UserParam type="float" name="var_isotope_correlation_score" value="0.974755927449578"/>
			<UserParam type="float" name="var_isotope_overlap_score" value="0"/>
			<UserParam type="float" name="var_massdev_score" value="16.5563312629803"/>
			<UserParam type="float" name="var_massdev_score_weighted" value="16.8438426877962"/>
			<UserParam type="float" name="var_bseries_score" value="0"/>
			<UserParam type="float" name="var_yseries_score" value="0"/>
			<UserParam type="float" name="var_dotprod_score" value="0.654000990960296"/>
			<UserParam type="float" name="var_manhatt_score" value="1.09969813062877"/>
			<UserParam type="float" name="main_var_xx_swath_prelim_score" value="3.27252665585312"/>
			<UserParam type="float" name="PrecursorMZ" value="532.248746583271"/>
			<UserParam type="float" name="xx_swath_prelim_score" value="0"/>
			<UserParam type="int" name="n_total_ids" value="1"/>
			<UserParam type="int" name="n_matching_ids" value="1"/>
			<UserParam type="string" name="feature_class" value="positive"/>
		</feature>
		<feature id="f_11275867043381640475">
			<position dim="0">2005.79703513527</position>
			<position dim="1">404.203412328071</position>
			<intensity>419303</intensity>
			<quality dim="0">0</quality>
			<quality dim="1">0</quality>
			<overallquality>3.2291</overallquality>
			<charge>2</charge>
			<convexhull nr="0">
				<pt x="1961.46557617188" y="404.153412328071" />
				<pt x="2026.06115722656" y="404.153412328071" />
				<pt x="2026.06115722656" y="404.253412328071" />
				<pt x="1961.46557617188" y="404.253412328071" />
			</convexhull>
			<convexhull nr="1">
				<pt x="1961.46557617188" y="404.655089746971" />
				<pt x="2026.06115722656" y="404.655089746971" />
				<pt x="2026.06115722656" y="404.755089746971" />
				<pt x="1961.46557617188" y="404.755089746971" />
			</convexhull>
			<subordinate>
				<feature id="f_11275867043381640475_8666254306116808202">
					<position dim="0">2005.79703513527</position>
					<position dim="1">404.203412328071</position>
					<intensity>387704</intensity>
					<quality dim="0">0</quality>
					<quality dim="1">0</quality>
					<overallquality>0</overallquality>
					<charge>0</charge>
					<UserParam type="float" name="MZ" value="404.203412328071"/>
					<UserParam type="string" name="native_id" value="LAADDFR/2_i1"/>
					<UserParam type="float" name="peak_apex_int" value="24527.0495605469"/>
					<UserParam type="float" name="logSN" value="1.28464131865243"/>
					<UserParam type="string" name="FeatureLevel" value="MS2"/>
					<UserParam type="float" name="isotope_probability" value="0.701130386577533"/>
				</feature>
				<feature id="f_11275867043381640475_3246735940528705071">
					<position dim="0">2005.79703513527</position>
					<position dim="1">404.705089746971</position>
					<intensity>31598.8</intensity>
					<quality dim="0">0</quality>
					<quality dim="1">0</quality>
					<overallquality>0</overallquality>
					<charge>0</charge>
					<UserParam type="float" name="MZ" value="404.705089746971"/>
					<UserParam type="string" name="native_id" value="LAADDFR/2_i2"/>
					<UserParam type="float" name="peak_apex_int" value="4520.375"/>
					<UserParam type="float" name="logSN" value="4.2173420876759"/>
					<UserParam type="string" name="FeatureLevel" value="MS2"/>
					<UserParam type="float" name="isotope_probability" value="0.298869613422467"/>
				</feature>
			</subordinate>
			<PeptideIdentification identification_run_ref="PI_0" score_type="q-value" higher_score_better="false" significance_threshold="0" MZ="404.203002929688" RT="2003.33984375" >
				<PeptideHit score="0.0454545454545455" sequence="LAADDFR" charge="2" aa_before="K X X X X X X" aa_after="T X X X X X X" protein_refs="PH_7 PH_10 PH_11 PH_9 PH_8 PH_6 PH_12">
					<UserParam type="float" name="OMSSA_score" value="0.060731076753908"/>
					<UserParam type="string" name="target_decoy" value="target"/>
				</PeptideHit>
				<UserParam type="string" name="FFId_category" value="internal"/>
			</PeptideIdentification>
			<UserParam type="string" name="PeptideRef" value="LAADDFR/2"/>
			<UserParam type="float" name="leftWidth" value="1961.46557617188"/>
			<UserParam type="float" name="rightWidth" value="2026.06115722656"/>
			<UserParam type="float" name="total_xic" value="981633.10760498"/>
			<UserParam type="float" name="peak_apices_sum" value="29047.4245605469"/>
			<UserParam type="float" name="var_xcorr_coelution" value="1.82136720504592"/>
			<UserParam type="float" name="var_xcorr_coelution_weighted" value="0.838186270380688"/>
			<UserParam type="float" name="var_xcorr_shape" value="0.918517349916209"/>
			<UserParam type="float" name="var_xcorr_shape_weighted" value="0.897553542138299"/>
			<UserParam type="float" name="var_library_corr" value="1"/>
			<UserParam type="float" name="var_library_rmsd" value="0.223509199055781"/>
			<UserParam type="float" name="var_library_sangle" value="0.321621638280063"/>
			<UserParam type="float" name="var_library_rootmeansquare" value="0.223509199055781"/>
			<UserParam type="float" name="var_library_manhattan" value="0.345831080663618"/>
			<UserParam type="float" name="var_library_dotprod" value="0.955242826825954"/>
			<UserParam type="float" name="var_intensity_score" value="0.427147910967497"/>
			<UserParam type="float" name="nr_peaks" value="2"/>
			<UserParam type="float" name="sn_ratio" value="35.7331345136229"/>
			<UserParam type="float" name="var_log_sn_score" value="3.57607839596868"/>
			<UserParam type="float" name="var_elution_model_fit_score" value="0.921455174684525"/>
			<UserParam type="float" name="xx_lda_prelim_score" value="5.63303054486374"/>
			<UserParam type="float" name="var_isotope_correlation_score" value="0.977395240636197"/>
			<UserParam type="float" name="var_isotope_overlap_score" value="0.0753604173660278"/>
			<UserParam type="float" name="var_massdev_score" value="0.175924713032794"/>
			<UserParam type="float" name="var_massdev_score_weighted" value="0.20257301257106"/>
			<UserParam type="float" name="var_bseries_score" value="0"/>
			<UserParam type="float" name="var_yseries_score" value="0"/>
			<UserParam type="float" name="var_dotprod_score" value="0.624270529344654"/>
			<UserParam type="float" name="var_manhatt_score" value="1.34607058455137"/>
			<UserParam type="float" name="main_var_xx_swath_prelim_score" value="3.22910093393967"/>
			<UserParam type="float" name="PrecursorMZ" value="404.203412328071"/>
			<UserParam type="float" name="xx_swath_prelim_score" value="0"/>
			<UserParam type="int" name="n_total_ids" value="1"/>
			<UserParam type="int" name="n_matching_ids" value="1"/>
			<UserParam type="string" name="feature_class" value="positive"/>
		</feature>
		<feature id="f_17569764383250687096">
			<position dim="0">1782.51150785909</position>
			<position dim="1">300.195528597604</position>
			<intensity>1.17056e+07</intensity>
			<quality dim="0">0</quality>
			<quality dim="1">0</quality>
			<overallquality>3.20901</overallquality>
			<charge>3</charge>
			<convexhull nr="0">
				<pt x="1763.34350585938" y="300.145528597604" />
				<pt x="1851.12512207031" y="300.145528597604" />
				<pt x="1851.12512207031" y="300.245528597604" />
				<pt x="1763.34350585938" y="300.245528597604" />
			</convexhull>
			<convexhull nr="1">
				<pt x="1763.34350585938" y="300.479980210204" />
				<pt x="1851.12512207031" y="300.479980210204" />
				<pt x="1851.12512207031" y="300.579980210204" />
				<pt x="1763.34350585938" y="300.579980210204" />
			</convexhull>
			<subordinate>
				<feature id="f_17569764383250687096_14317784148091680644">
					<position dim="0">1782.51150785909</position>
					<position dim="1">300.195528597604</position>
					<intensity>8.21652e+06</intensity>
					<quality dim="0">0</quality>
					<quality dim="1">0</quality>
					<overallquality>0</overallquality>
					<charge>0</charge>
					<UserParam type="float" name="MZ" value="300.195528597604"/>
					<UserParam type="string" name="native_id" value="LALDLVVR/3_i1"/>
					<UserParam type="float" name="peak_apex_int" value="576644.387084961"/>
					<UserParam type="float" name="logSN" value="2.32498002648157"/>
					<UserParam type="string" name="FeatureLevel" value="MS2"/>
					<UserParam type="float" name="isotope_probability" value="0.668051514852376"/>
				</feature>
				<feature id="f_17569764383250687096_17671779025680303814">
					<position dim="0">1782.51150785909</position>
					<position dim="1">300.529980210204</position>
					<intensity>3.48903e+06</intensity>
					<quality dim="0">0</quality>
					<quality dim="1">0</quality>
					<overallquality>0</overallquality>
					<charge>0</charge>
					<UserParam type="float" name="MZ" value="300.529980210204"/>
					<UserParam type="string" name="native_id" value="LALDLVVR/3_i2"/>
					<UserParam type="float" name="peak_apex_int" value="265400.1875"/>
					<UserParam type="float" name="logSN" value="4.36501162167554"/>
					<UserParam type="string" name="FeatureLevel" value="MS2"/>
					<UserParam type="float" name="isotope_probability" value="0.331948485147624"/>
				</feature>
			</subordinate>
			<PeptideIdentification identification_run_ref="PI_0" score_type="q-value" higher_score_better="false" significance_threshold="0" MZ="300.165985107422" RT="1772.36950683594" >
				<PeptideHit score="0.0344827586206897" sequence="LALDLVVR" charge="3" aa_before="K" aa_after="E" protein_refs="PH_4">
					<UserParam type="float" name="OMSSA_score" value="0.00409018563530312"/>
					<UserParam type="string" name="target_decoy" value="target"/>
				</PeptideHit>
				<UserParam type="string" name="FFId_category" value="internal"/>
			</PeptideIdentification>
			<UserParam type="string" name="PeptideRef" value="LALDLVVR/3"/>
			<UserParam type="float" name="leftWidth" value="1763.34350585938"/>
			<UserParam type="float" name="rightWidth" value="1851.12512207031"/>
			<UserParam type="float" name="total_xic" value="17485659.3833618"/>
			<UserParam type="float" name="peak_apices_sum" value="842044.574584961"/>
			<UserParam type="float" name="var_xcorr_coelution" value="0"/>
			<UserParam type="float" name="var_xcorr_coelution_weighted" value="0"/>
			<UserParam type="float" name="var_xcorr_shape" value="0.999219220116872"/>
			<UserParam type="float" name="var_xcorr_shape_weighted" value="0.998961131663337"/>
			<UserParam type="float" name="var_library_corr" value="0.999999999999999"/>
			<UserParam type="float" name="var_library_rmsd" value="0.0338819666057769"/>
			<UserParam type="float" name="var_library_sangle" value="0.059594307856544"/>
			<UserParam type="float" name="var_library_rootmeansquare" value="0.0338819666057769"/>
			<UserParam type="float" name="var_library_manhattan" value="0.0378305231519567"/>
			<UserParam type="float" name="var_library_dotprod" value="0.999334609191848"/>
			<UserParam type="float" name="var_intensity_score" value="0.669437494083765"/>
			<UserParam type="float" name="nr_peaks" value="2"/>
			<UserParam type="float" name="sn_ratio" value="44.4383949049717"/>
			<UserParam type="float" name="var_log_sn_score" value="3.79410384586919"/>
			<UserParam type="float" name="var_elution_model_fit_score" value="0.98045688867569"/>
			<UserParam type="float" name="xx_lda_prelim_score" value="6.88090703930314"/>
			<UserParam type="float" name="var_isotope_correlation_score" value="0.70019046030159"/>
			<UserParam type="float" name="var_isotope_overlap_score" value="0"/>
			<UserParam type="float" name="var_massdev_score" value="9.54360336593331"/>
			<UserParam type="float" name="var_massdev_score_weighted" value="12.751237371524"/>
			<UserParam type="float" name="var_bseries_score" value="0"/>
			<UserParam type="float" name="var_yseries_score" value="0"/>
			<UserParam type="float" name="var_dotprod_score" value="0.72994867000711"/>
			<UserParam type="float" name="var_manhatt_score" value="1.16861748604685"/>
			<UserParam type="float" name="main_var_xx_swath_prelim_score" value="3.20901495370698"/>
			<UserParam type="float" name="PrecursorMZ" value="300.195528597604"/>
			<UserParam type="float" name="xx_swath_prelim_score" value="0"/>
			<UserParam type="int" name="n_total_ids" value="1"/>
			<UserParam type="int" name="n_matching_ids" value="1"/>
			<UserParam type="string" name="feature_class" value="positive"/>
		</feature>
		<feature id="f_1196373166564353753">
			<position dim="0">1617.14833782168</position>
			<position dim="1">368.862109904738</position>
			<intensity>9.25278e+06</intensity>
			<quality dim="0">0</quality>
			<quality dim="1">0</quality>
			<overallquality>0.878065</overallquality>
			<charge>3</charge>
			<convexhull nr="0">
				<pt x="1595.50939941406" y="368.812109904738" />
				<pt x="1764.53942871094" y="368.812109904738" />
				<pt x="1764.53942871094" y="368.912109904738" />
				<pt x="1595.50939941406" y="368.912109904738" />
			</convexhull>
			<convexhull nr="1">
				<pt x="1595.50939941406" y="369.146561517338" />
				<pt x="1764.53942871094" y="369.146561517338" />
				<pt x="1764.53942871094" y="369.246561517338" />
				<pt x="1595.50939941406" y="369.246561517338" />
			</convexhull>
			<subordinate>
<<<<<<< HEAD
				<feature id="f_4143272592559840046_7870901012988979006">
=======
				<feature id="f_1196373166564353753_9126387050458671424">
>>>>>>> f64bd50b
					<position dim="0">1617.14833782168</position>
					<position dim="1">368.862109904738</position>
					<intensity>5.79311e+06</intensity>
					<quality dim="0">0</quality>
					<quality dim="1">0</quality>
					<overallquality>0</overallquality>
					<charge>0</charge>
					<UserParam type="float" name="MZ" value="368.862109904738"/>
					<UserParam type="string" name="native_id" value="LAMTLAEAER/3_i1"/>
					<UserParam type="float" name="peak_apex_int" value="301442.201293945"/>
					<UserParam type="float" name="logSN" value="2.85914040049617"/>
					<UserParam type="string" name="FeatureLevel" value="MS2"/>
					<UserParam type="float" name="isotope_probability" value="0.637366103952144"/>
				</feature>
<<<<<<< HEAD
				<feature id="f_4143272592559840046_5342974036930030800">
=======
				<feature id="f_1196373166564353753_13113514917555180171">
>>>>>>> f64bd50b
					<position dim="0">1617.14833782168</position>
					<position dim="1">369.196561517338</position>
					<intensity>3.45967e+06</intensity>
					<quality dim="0">0</quality>
					<quality dim="1">0</quality>
					<overallquality>0</overallquality>
					<charge>0</charge>
					<UserParam type="float" name="MZ" value="369.196561517338"/>
					<UserParam type="string" name="native_id" value="LAMTLAEAER/3_i2"/>
					<UserParam type="float" name="peak_apex_int" value="164956.921875"/>
					<UserParam type="float" name="logSN" value="2.79933895654908"/>
					<UserParam type="string" name="FeatureLevel" value="MS2"/>
					<UserParam type="float" name="isotope_probability" value="0.362633896047856"/>
				</feature>
			</subordinate>
			<PeptideIdentification identification_run_ref="PI_0" score_type="q-value" higher_score_better="false" significance_threshold="0" MZ="368.832153320312" RT="1607.2958984375" >
				<PeptideHit score="0.0454545454545455" sequence="LAMTLAEAER" charge="3" aa_before="R" aa_after="A" protein_refs="PH_3">
					<UserParam type="float" name="OMSSA_score" value="0.134752265696133"/>
					<UserParam type="string" name="target_decoy" value="target"/>
				</PeptideHit>
				<UserParam type="string" name="FFId_category" value="internal"/>
			</PeptideIdentification>
			<PeptideIdentification identification_run_ref="PI_0" score_type="q-value" higher_score_better="false" significance_threshold="0" MZ="368.832061767578" RT="1697.94360351562" >
				<PeptideHit score="0.0344827586206897" sequence="LAMTLAEAER" charge="3" aa_before="R" aa_after="A" protein_refs="PH_3">
					<UserParam type="float" name="OMSSA_score" value="0.0325713993888641"/>
					<UserParam type="string" name="target_decoy" value="target"/>
				</PeptideHit>
				<UserParam type="string" name="FFId_category" value="internal"/>
			</PeptideIdentification>
			<UserParam type="string" name="PeptideRef" value="LAMTLAEAER/3"/>
			<UserParam type="float" name="leftWidth" value="1595.50939941406"/>
			<UserParam type="float" name="rightWidth" value="1764.53942871094"/>
			<UserParam type="float" name="total_xic" value="10395361.7129517"/>
			<UserParam type="float" name="peak_apices_sum" value="466399.123168945"/>
			<UserParam type="float" name="var_xcorr_coelution" value="0"/>
			<UserParam type="float" name="var_xcorr_coelution_weighted" value="0"/>
			<UserParam type="float" name="var_xcorr_shape" value="0.97124963771702"/>
			<UserParam type="float" name="var_xcorr_shape_weighted" value="0.960129477115842"/>
			<UserParam type="float" name="var_library_corr" value="1"/>
<<<<<<< HEAD
			<UserParam type="float" name="var_library_rmsd" value="0.0112721013675147"/>
			<UserParam type="float" name="var_library_sangle" value="0.021080330114212"/>
			<UserParam type="float" name="var_library_rootmeansquare" value="0.0112721013675147"/>
			<UserParam type="float" name="var_library_manhattan" value="0.0118955544334974"/>
=======
			<UserParam type="float" name="var_library_rmsd" value="0.0112721013675148"/>
			<UserParam type="float" name="var_library_sangle" value="0.021080330114212"/>
			<UserParam type="float" name="var_library_rootmeansquare" value="0.0112721013675148"/>
			<UserParam type="float" name="var_library_manhattan" value="0.0118955544334975"/>
>>>>>>> f64bd50b
			<UserParam type="float" name="var_library_dotprod" value="0.999931728221565"/>
			<UserParam type="float" name="var_intensity_score" value="0.890087065317977"/>
			<UserParam type="float" name="nr_peaks" value="2"/>
			<UserParam type="float" name="sn_ratio" value="16.9401516016668"/>
			<UserParam type="float" name="var_log_sn_score" value="2.82968663851485"/>
			<UserParam type="float" name="var_elution_model_fit_score" value="0.940495908260345"/>
			<UserParam type="float" name="xx_lda_prelim_score" value="6.15988578920748"/>
			<UserParam type="float" name="var_isotope_correlation_score" value="0.509134767132634"/>
			<UserParam type="float" name="var_isotope_overlap_score" value="0"/>
			<UserParam type="float" name="var_massdev_score" value="28.1440905745226"/>
			<UserParam type="float" name="var_massdev_score_weighted" value="35.8761787175195"/>
			<UserParam type="float" name="var_bseries_score" value="0"/>
			<UserParam type="float" name="var_yseries_score" value="0"/>
			<UserParam type="float" name="var_dotprod_score" value="0.567734792584532"/>
			<UserParam type="float" name="var_manhatt_score" value="1.42292916274579"/>
			<UserParam type="float" name="main_var_xx_swath_prelim_score" value="0.87806461617499"/>
			<UserParam type="float" name="PrecursorMZ" value="368.862109904738"/>
			<UserParam type="float" name="xx_swath_prelim_score" value="0"/>
			<UserParam type="int" name="n_total_ids" value="2"/>
			<UserParam type="int" name="n_matching_ids" value="2"/>
			<UserParam type="string" name="feature_class" value="positive"/>
		</feature>
<<<<<<< HEAD
		<feature id="f_11399299100673837381">
=======
		<feature id="f_14891455924036538147">
>>>>>>> f64bd50b
			<position dim="0">1782.343335925</position>
			<position dim="1">449.744389900421</position>
			<intensity>1.7437e+06</intensity>
			<quality dim="0">0</quality>
			<quality dim="1">0</quality>
			<overallquality>3.66305</overallquality>
			<charge>2</charge>
			<convexhull nr="0">
				<pt x="1761.75610351562" y="449.694389900421" />
				<pt x="1881.08850097656" y="449.694389900421" />
				<pt x="1881.08850097656" y="449.794389900421" />
				<pt x="1761.75610351562" y="449.794389900421" />
			</convexhull>
			<convexhull nr="1">
				<pt x="1761.75610351562" y="450.196067319321" />
				<pt x="1881.08850097656" y="450.196067319321" />
				<pt x="1881.08850097656" y="450.296067319321" />
				<pt x="1761.75610351562" y="450.296067319321" />
			</convexhull>
			<subordinate>
<<<<<<< HEAD
				<feature id="f_11399299100673837381_8795943655088158336">
=======
				<feature id="f_14891455924036538147_5495827884756377090">
>>>>>>> f64bd50b
					<position dim="0">1782.343335925</position>
					<position dim="1">449.744389900421</position>
					<intensity>1.27819e+06</intensity>
					<quality dim="0">0</quality>
					<quality dim="1">0</quality>
					<overallquality>0</overallquality>
					<charge>0</charge>
					<UserParam type="float" name="MZ" value="449.744389900421"/>
					<UserParam type="string" name="native_id" value="LC(Carbamidomethyl)VLHEK/2_i1"/>
					<UserParam type="float" name="peak_apex_int" value="91264.109375"/>
					<UserParam type="float" name="logSN" value="2.98021662171035"/>
					<UserParam type="string" name="FeatureLevel" value="MS2"/>
					<UserParam type="float" name="isotope_probability" value="0.674606839793181"/>
				</feature>
<<<<<<< HEAD
				<feature id="f_11399299100673837381_6878260161865568505">
=======
				<feature id="f_14891455924036538147_4143272592559840046">
>>>>>>> f64bd50b
					<position dim="0">1782.343335925</position>
					<position dim="1">450.246067319321</position>
					<intensity>465501</intensity>
					<quality dim="0">0</quality>
					<quality dim="1">0</quality>
					<overallquality>0</overallquality>
					<charge>0</charge>
					<UserParam type="float" name="MZ" value="450.246067319321"/>
					<UserParam type="string" name="native_id" value="LC(Carbamidomethyl)VLHEK/2_i2"/>
					<UserParam type="float" name="peak_apex_int" value="32936.89453125"/>
					<UserParam type="float" name="logSN" value="3.38276550507305"/>
					<UserParam type="string" name="FeatureLevel" value="MS2"/>
					<UserParam type="float" name="isotope_probability" value="0.325393160206819"/>
				</feature>
			</subordinate>
			<PeptideIdentification identification_run_ref="PI_0" score_type="q-value" higher_score_better="false" significance_threshold="0" MZ="449.744232177734" RT="1776.05004882812" >
				<PeptideHit score="0.0344827586206897" sequence="LC(Carbamidomethyl)VLHEK" charge="2" aa_before="R" aa_after="T" protein_refs="PH_14">
					<UserParam type="float" name="OMSSA_score" value="0.0227663017779976"/>
					<UserParam type="string" name="target_decoy" value="target"/>
				</PeptideHit>
				<UserParam type="string" name="FFId_category" value="internal"/>
			</PeptideIdentification>
			<UserParam type="string" name="PeptideRef" value="LC(Carbamidomethyl)VLHEK/2"/>
			<UserParam type="float" name="leftWidth" value="1761.75610351562"/>
			<UserParam type="float" name="rightWidth" value="1881.08850097656"/>
			<UserParam type="float" name="total_xic" value="2422351.66326904"/>
			<UserParam type="float" name="peak_apices_sum" value="124201.00390625"/>
			<UserParam type="float" name="var_xcorr_coelution" value="0"/>
			<UserParam type="float" name="var_xcorr_coelution_weighted" value="0"/>
			<UserParam type="float" name="var_xcorr_shape" value="0.995444848298674"/>
			<UserParam type="float" name="var_xcorr_shape_weighted" value="0.994000524898595"/>
			<UserParam type="float" name="var_library_corr" value="1"/>
			<UserParam type="float" name="var_library_rmsd" value="0.0584307399821588"/>
			<UserParam type="float" name="var_library_sangle" value="0.100167183533035"/>
			<UserParam type="float" name="var_library_rootmeansquare" value="0.0584307399821588"/>
			<UserParam type="float" name="var_library_manhattan" value="0.0670063315124287"/>
			<UserParam type="float" name="var_library_dotprod" value="0.997948935934463"/>
			<UserParam type="float" name="var_intensity_score" value="0.719835873312806"/>
			<UserParam type="float" name="nr_peaks" value="2"/>
			<UserParam type="float" name="sn_ratio" value="24.5720952313712"/>
			<UserParam type="float" name="var_log_sn_score" value="3.20161145889938"/>
			<UserParam type="float" name="var_elution_model_fit_score" value="0.981171160936356"/>
			<UserParam type="float" name="xx_lda_prelim_score" value="6.35219320308861"/>
			<UserParam type="float" name="var_isotope_correlation_score" value="0.984152837341836"/>
			<UserParam type="float" name="var_isotope_overlap_score" value="0.26696240901947"/>
			<UserParam type="float" name="var_massdev_score" value="0.43272982427065"/>
			<UserParam type="float" name="var_massdev_score_weighted" value="0.447953512388762"/>
			<UserParam type="float" name="var_bseries_score" value="0"/>
			<UserParam type="float" name="var_yseries_score" value="0"/>
			<UserParam type="float" name="var_dotprod_score" value="0.698534764147427"/>
			<UserParam type="float" name="var_manhatt_score" value="1.07117517832204"/>
			<UserParam type="float" name="main_var_xx_swath_prelim_score" value="3.66305280471362"/>
			<UserParam type="float" name="PrecursorMZ" value="449.744389900421"/>
			<UserParam type="float" name="xx_swath_prelim_score" value="0"/>
			<UserParam type="int" name="n_total_ids" value="1"/>
			<UserParam type="int" name="n_matching_ids" value="1"/>
			<UserParam type="string" name="feature_class" value="positive"/>
		</feature>
<<<<<<< HEAD
		<feature id="f_11586291247413769442">
			<position dim="0">1978.65907041387</position>
=======
		<feature id="f_13574947772324278593">
			<position dim="0">1978.65904210637</position>
>>>>>>> f64bd50b
			<position dim="1">300.165352089204</position>
			<intensity>2.92954e+06</intensity>
			<quality dim="0">0</quality>
			<quality dim="1">0</quality>
			<overallquality>0.889465</overallquality>
			<charge>3</charge>
			<convexhull nr="0">
				<pt x="1939.34069824219" y="300.115352089204" />
				<pt x="2036.53295898438" y="300.115352089204" />
				<pt x="2036.53295898438" y="300.215352089204" />
				<pt x="1939.34069824219" y="300.215352089204" />
			</convexhull>
			<convexhull nr="1">
				<pt x="1939.34069824219" y="300.449803701804" />
				<pt x="2036.53295898438" y="300.449803701804" />
				<pt x="2036.53295898438" y="300.549803701804" />
				<pt x="1939.34069824219" y="300.549803701804" />
			</convexhull>
			<subordinate>
<<<<<<< HEAD
				<feature id="f_11586291247413769442_1339341489815824759">
					<position dim="0">1978.65907041387</position>
=======
				<feature id="f_13574947772324278593_11586291247413769442">
					<position dim="0">1978.65904210637</position>
>>>>>>> f64bd50b
					<position dim="1">300.165352089204</position>
					<intensity>2.22186e+06</intensity>
					<quality dim="0">0</quality>
					<quality dim="1">0</quality>
					<overallquality>0</overallquality>
					<charge>0</charge>
					<UserParam type="float" name="MZ" value="300.165352089204"/>
					<UserParam type="string" name="native_id" value="LC(Carbamidomethyl)VLHEK/3_i1"/>
					<UserParam type="float" name="peak_apex_int" value="50742.7026367188"/>
					<UserParam type="float" name="logSN" value="0"/>
					<UserParam type="string" name="FeatureLevel" value="MS2"/>
					<UserParam type="float" name="isotope_probability" value="0.674606839793181"/>
				</feature>
<<<<<<< HEAD
				<feature id="f_11586291247413769442_17325731682080510033">
					<position dim="0">1978.65907041387</position>
=======
				<feature id="f_13574947772324278593_7061025990090747374">
					<position dim="0">1978.65904210637</position>
>>>>>>> f64bd50b
					<position dim="1">300.499803701804</position>
					<intensity>707673</intensity>
					<quality dim="0">0</quality>
					<quality dim="1">0</quality>
					<overallquality>0</overallquality>
					<charge>0</charge>
					<UserParam type="float" name="MZ" value="300.499803701804"/>
					<UserParam type="string" name="native_id" value="LC(Carbamidomethyl)VLHEK/3_i2"/>
					<UserParam type="float" name="peak_apex_int" value="21832.7421875"/>
					<UserParam type="float" name="logSN" value="0.481182626816772"/>
					<UserParam type="string" name="FeatureLevel" value="MS2"/>
					<UserParam type="float" name="isotope_probability" value="0.325393160206819"/>
				</feature>
			</subordinate>
			<PeptideIdentification identification_run_ref="PI_0" score_type="q-value" higher_score_better="false" significance_threshold="0" MZ="300.165802001953" RT="1949.05554199219" >
				<PeptideHit score="0.0454545454545455" sequence="LC(Carbamidomethyl)VLHEK" charge="3" aa_before="R" aa_after="T" protein_refs="PH_14">
					<UserParam type="float" name="OMSSA_score" value="0.188627296280199"/>
					<UserParam type="string" name="target_decoy" value="target"/>
				</PeptideHit>
				<UserParam type="string" name="FFId_category" value="internal"/>
			</PeptideIdentification>
			<PeptideIdentification identification_run_ref="PI_0" score_type="q-value" higher_score_better="false" significance_threshold="0" MZ="300.166046142578" RT="1970.11474609375" >
				<PeptideHit score="0.0454545454545455" sequence="LC(Carbamidomethyl)VLHEK" charge="3" aa_before="R" aa_after="T" protein_refs="PH_14">
					<UserParam type="float" name="OMSSA_score" value="0.0707872514634683"/>
					<UserParam type="string" name="target_decoy" value="target"/>
				</PeptideHit>
				<UserParam type="string" name="FFId_category" value="internal"/>
			</PeptideIdentification>
			<UserParam type="string" name="PeptideRef" value="LC(Carbamidomethyl)VLHEK/3"/>
			<UserParam type="float" name="leftWidth" value="1939.34069824219"/>
			<UserParam type="float" name="rightWidth" value="2036.53295898438"/>
			<UserParam type="float" name="total_xic" value="22159990.6004639"/>
			<UserParam type="float" name="peak_apices_sum" value="72575.4448242188"/>
			<UserParam type="float" name="var_xcorr_coelution" value="3.64273441009184"/>
			<UserParam type="float" name="var_xcorr_coelution_weighted" value="1.75609961197951"/>
			<UserParam type="float" name="var_xcorr_shape" value="0.775115723638661"/>
			<UserParam type="float" name="var_xcorr_shape_weighted" value="0.70381060715617"/>
			<UserParam type="float" name="var_library_corr" value="1"/>
			<UserParam type="float" name="var_library_rmsd" value="0.0838284433324636"/>
			<UserParam type="float" name="var_library_sangle" value="0.141078652799304"/>
			<UserParam type="float" name="var_library_rootmeansquare" value="0.0838284433324636"/>
			<UserParam type="float" name="var_library_manhattan" value="0.0981949292152709"/>
			<UserParam type="float" name="var_library_dotprod" value="0.995657255203499"/>
			<UserParam type="float" name="var_intensity_score" value="0.1321993453345"/>
			<UserParam type="float" name="nr_peaks" value="2"/>
			<UserParam type="float" name="sn_ratio" value="1.2668993900222"/>
			<UserParam type="float" name="var_log_sn_score" value="0.236572490153024"/>
			<UserParam type="float" name="var_elution_model_fit_score" value="0.687795549631119"/>
			<UserParam type="float" name="xx_lda_prelim_score" value="3.06104265743219"/>
			<UserParam type="float" name="var_isotope_correlation_score" value="0.981719188551002"/>
			<UserParam type="float" name="var_isotope_overlap_score" value="0.241564720869064"/>
			<UserParam type="float" name="var_massdev_score" value="1.82587790799991"/>
			<UserParam type="float" name="var_massdev_score_weighted" value="1.84036734399487"/>
			<UserParam type="float" name="var_bseries_score" value="0"/>
			<UserParam type="float" name="var_yseries_score" value="0"/>
			<UserParam type="float" name="var_dotprod_score" value="0.902884840789147"/>
			<UserParam type="float" name="var_manhatt_score" value="0.615088901235478"/>
			<UserParam type="float" name="main_var_xx_swath_prelim_score" value="0.889465319224237"/>
			<UserParam type="float" name="PrecursorMZ" value="300.165352089204"/>
			<UserParam type="float" name="xx_swath_prelim_score" value="0"/>
			<UserParam type="int" name="n_total_ids" value="3"/>
			<UserParam type="int" name="n_matching_ids" value="2"/>
			<UserParam type="string" name="feature_class" value="positive"/>
		</feature>
<<<<<<< HEAD
		<feature id="f_13641829453453140763">
=======
		<feature id="f_11630589982317102322">
>>>>>>> f64bd50b
			<position dim="0">1943.30040332327</position>
			<position dim="1">395.239463487571</position>
			<intensity>8.95401e+07</intensity>
			<quality dim="0">0</quality>
			<quality dim="1">0</quality>
			<overallquality>4.80547</overallquality>
			<charge>2</charge>
			<convexhull nr="0">
				<pt x="1918.98767089844" y="395.189463487571" />
				<pt x="1998.99108886719" y="395.189463487571" />
				<pt x="1998.99108886719" y="395.289463487571" />
				<pt x="1918.98767089844" y="395.289463487571" />
			</convexhull>
			<convexhull nr="1">
				<pt x="1918.98767089844" y="395.691140906471" />
				<pt x="1998.99108886719" y="395.691140906471" />
				<pt x="1998.99108886719" y="395.791140906471" />
				<pt x="1918.98767089844" y="395.791140906471" />
			</convexhull>
			<subordinate>
<<<<<<< HEAD
				<feature id="f_13641829453453140763_12388384985798314387">
=======
				<feature id="f_11630589982317102322_1339341489815824759">
>>>>>>> f64bd50b
					<position dim="0">1943.30040332327</position>
					<position dim="1">395.239463487571</position>
					<intensity>6.31944e+07</intensity>
					<quality dim="0">0</quality>
					<quality dim="1">0</quality>
					<overallquality>0</overallquality>
					<charge>0</charge>
					<UserParam type="float" name="MZ" value="395.239463487571"/>
					<UserParam type="string" name="native_id" value="LVTDLTK/2_i1"/>
					<UserParam type="float" name="peak_apex_int" value="11353591.1308594"/>
					<UserParam type="float" name="logSN" value="4.64464550873581"/>
					<UserParam type="string" name="FeatureLevel" value="MS2"/>
					<UserParam type="float" name="isotope_probability" value="0.704209887318509"/>
				</feature>
<<<<<<< HEAD
				<feature id="f_13641829453453140763_4041634828915281168">
=======
				<feature id="f_11630589982317102322_17325731682080510033">
>>>>>>> f64bd50b
					<position dim="0">1943.30040332327</position>
					<position dim="1">395.741140906471</position>
					<intensity>2.63457e+07</intensity>
					<quality dim="0">0</quality>
					<quality dim="1">0</quality>
					<overallquality>0</overallquality>
					<charge>0</charge>
					<UserParam type="float" name="MZ" value="395.741140906471"/>
					<UserParam type="string" name="native_id" value="LVTDLTK/2_i2"/>
					<UserParam type="float" name="peak_apex_int" value="4777608.1171875"/>
					<UserParam type="float" name="logSN" value="4.64211942601004"/>
					<UserParam type="string" name="FeatureLevel" value="MS2"/>
					<UserParam type="float" name="isotope_probability" value="0.295790112681491"/>
				</feature>
			</subordinate>
			<PeptideIdentification identification_run_ref="PI_0" score_type="q-value" higher_score_better="false" significance_threshold="0" MZ="395.239349365234" RT="1933.40515136719" >
				<PeptideHit score="0" sequence="LVTDLTK" charge="2" aa_before="K" aa_after="V" protein_refs="PH_14">
					<UserParam type="float" name="OMSSA_score" value="0.00108437147303181"/>
					<UserParam type="string" name="target_decoy" value="target"/>
				</PeptideHit>
				<UserParam type="string" name="FFId_category" value="internal"/>
			</PeptideIdentification>
			<UserParam type="string" name="PeptideRef" value="LVTDLTK/2"/>
			<UserParam type="float" name="leftWidth" value="1918.98767089844"/>
			<UserParam type="float" name="rightWidth" value="1998.99108886719"/>
			<UserParam type="float" name="total_xic" value="89905078.2590332"/>
			<UserParam type="float" name="peak_apices_sum" value="16131199.2480469"/>
			<UserParam type="float" name="var_xcorr_coelution" value="0"/>
			<UserParam type="float" name="var_xcorr_coelution_weighted" value="0"/>
			<UserParam type="float" name="var_xcorr_shape" value="0.999855522861782"/>
			<UserParam type="float" name="var_xcorr_shape_weighted" value="0.999819433927319"/>
			<UserParam type="float" name="var_library_corr" value="1"/>
			<UserParam type="float" name="var_library_rmsd" value="0.00155698400061227"/>
			<UserParam type="float" name="var_library_sangle" value="0.00266588296521212"/>
			<UserParam type="float" name="var_library_rootmeansquare" value="0.00155698400061227"/>
			<UserParam type="float" name="var_library_manhattan" value="0.00178551886317935"/>
			<UserParam type="float" name="var_library_dotprod" value="0.999998543005867"/>
			<UserParam type="float" name="var_intensity_score" value="0.995940359920697"/>
			<UserParam type="float" name="nr_peaks" value="2"/>
			<UserParam type="float" name="sn_ratio" value="103.895258829532"/>
			<UserParam type="float" name="var_log_sn_score" value="4.64338326500946"/>
			<UserParam type="float" name="var_elution_model_fit_score" value="0.997846633195877"/>
			<UserParam type="float" name="xx_lda_prelim_score" value="7.56821623209286"/>
			<UserParam type="float" name="var_isotope_correlation_score" value="0.99176717726236"/>
			<UserParam type="float" name="var_isotope_overlap_score" value="0.294233113527298"/>
			<UserParam type="float" name="var_massdev_score" value="1.34876090913977"/>
			<UserParam type="float" name="var_massdev_score_weighted" value="1.0324552849287"/>
			<UserParam type="float" name="var_bseries_score" value="0"/>
			<UserParam type="float" name="var_yseries_score" value="1"/>
			<UserParam type="float" name="var_dotprod_score" value="0.784624367602911"/>
			<UserParam type="float" name="var_manhatt_score" value="0.867806593918273"/>
			<UserParam type="float" name="main_var_xx_swath_prelim_score" value="4.8054747289921"/>
			<UserParam type="float" name="PrecursorMZ" value="395.239463487571"/>
			<UserParam type="float" name="xx_swath_prelim_score" value="0"/>
			<UserParam type="int" name="n_total_ids" value="1"/>
			<UserParam type="int" name="n_matching_ids" value="1"/>
			<UserParam type="string" name="feature_class" value="positive"/>
		</feature>
<<<<<<< HEAD
		<feature id="f_17078574238716611972">
=======
		<feature id="f_13641829453453140763">
>>>>>>> f64bd50b
			<position dim="0">2391.85092296619</position>
			<position dim="1">501.795134726821</position>
			<intensity>3.70448e+07</intensity>
			<quality dim="0">0</quality>
			<quality dim="1">0</quality>
			<overallquality>4.67498</overallquality>
			<charge>2</charge>
			<convexhull nr="0">
				<pt x="2367.25073242188" y="501.745134726821" />
				<pt x="2447.93408203125" y="501.745134726821" />
				<pt x="2447.93408203125" y="501.845134726821" />
				<pt x="2367.25073242188" y="501.845134726821" />
			</convexhull>
			<convexhull nr="1">
				<pt x="2367.25073242188" y="502.246812145721" />
				<pt x="2447.93408203125" y="502.246812145721" />
				<pt x="2447.93408203125" y="502.346812145721" />
				<pt x="2367.25073242188" y="502.346812145721" />
			</convexhull>
			<subordinate>
<<<<<<< HEAD
				<feature id="f_17078574238716611972_5106727040801878879">
=======
				<feature id="f_13641829453453140763_12388384985798314387">
>>>>>>> f64bd50b
					<position dim="0">2391.85092296619</position>
					<position dim="1">501.795134726821</position>
					<intensity>2.43122e+07</intensity>
					<quality dim="0">0</quality>
					<quality dim="1">0</quality>
					<overallquality>0</overallquality>
					<charge>0</charge>
					<UserParam type="float" name="MZ" value="501.795134726821"/>
					<UserParam type="string" name="native_id" value="LVVSTQTALA/2_i1"/>
					<UserParam type="float" name="peak_apex_int" value="5217008.28320312"/>
					<UserParam type="float" name="logSN" value="4.69568679503664"/>
					<UserParam type="string" name="FeatureLevel" value="MS2"/>
					<UserParam type="float" name="isotope_probability" value="0.653030735732608"/>
				</feature>
<<<<<<< HEAD
				<feature id="f_17078574238716611972_18390135059454481268">
=======
				<feature id="f_13641829453453140763_4041634828915281168">
>>>>>>> f64bd50b
					<position dim="0">2391.85092296619</position>
					<position dim="1">502.296812145721</position>
					<intensity>1.27326e+07</intensity>
					<quality dim="0">0</quality>
					<quality dim="1">0</quality>
					<overallquality>0</overallquality>
					<charge>0</charge>
					<UserParam type="float" name="MZ" value="502.296812145721"/>
					<UserParam type="string" name="native_id" value="LVVSTQTALA/2_i2"/>
					<UserParam type="float" name="peak_apex_int" value="2826096.25"/>
					<UserParam type="float" name="logSN" value="4.71879720189093"/>
					<UserParam type="string" name="FeatureLevel" value="MS2"/>
					<UserParam type="float" name="isotope_probability" value="0.346969264267392"/>
				</feature>
			</subordinate>
			<PeptideIdentification identification_run_ref="PI_0" score_type="q-value" higher_score_better="false" significance_threshold="0" MZ="501.794891357422" RT="2431.52172851562" >
				<PeptideHit score="0.0454545454545455" sequence="LVVSTQTALA" charge="2" aa_before="K" protein_refs="PH_14">
					<UserParam type="float" name="OMSSA_score" value="0.128894553541144"/>
					<UserParam type="string" name="target_decoy" value="target"/>
				</PeptideHit>
				<UserParam type="string" name="FFId_category" value="internal"/>
			</PeptideIdentification>
			<UserParam type="string" name="PeptideRef" value="LVVSTQTALA/2"/>
			<UserParam type="float" name="leftWidth" value="2367.25073242188"/>
			<UserParam type="float" name="rightWidth" value="2447.93408203125"/>
			<UserParam type="float" name="total_xic" value="37515269.1315308"/>
			<UserParam type="float" name="peak_apices_sum" value="8043104.53320312"/>
			<UserParam type="float" name="var_xcorr_coelution" value="0"/>
			<UserParam type="float" name="var_xcorr_coelution_weighted" value="0"/>
			<UserParam type="float" name="var_xcorr_shape" value="0.999887755329832"/>
			<UserParam type="float" name="var_xcorr_shape_weighted" value="0.999847404542345"/>
			<UserParam type="float" name="var_library_corr" value="1"/>
			<UserParam type="float" name="var_library_rmsd" value="0.00326071413321929"/>
			<UserParam type="float" name="var_library_sangle" value="0.00595193237417471"/>
			<UserParam type="float" name="var_library_rootmeansquare" value="0.00326071413321929"/>
			<UserParam type="float" name="var_library_manhattan" value="0.00351508354354219"/>
			<UserParam type="float" name="var_library_dotprod" value="0.999994121382001"/>
			<UserParam type="float" name="var_intensity_score" value="0.987457983311246"/>
			<UserParam type="float" name="nr_peaks" value="2"/>
			<UserParam type="float" name="sn_ratio" value="110.753693509412"/>
			<UserParam type="float" name="var_log_sn_score" value="4.70730875834126"/>
			<UserParam type="float" name="var_elution_model_fit_score" value="0.996165663003922"/>
			<UserParam type="float" name="xx_lda_prelim_score" value="7.61313811537583"/>
			<UserParam type="float" name="var_isotope_correlation_score" value="0.990584754099702"/>
			<UserParam type="float" name="var_isotope_overlap_score" value="0.343708544969559"/>
			<UserParam type="float" name="var_massdev_score" value="0.832902537954213"/>
			<UserParam type="float" name="var_massdev_score_weighted" value="0.670716801858621"/>
			<UserParam type="float" name="var_bseries_score" value="1"/>
			<UserParam type="float" name="var_yseries_score" value="0"/>
			<UserParam type="float" name="var_dotprod_score" value="0.75280849938603"/>
			<UserParam type="float" name="var_manhatt_score" value="0.859198961033804"/>
			<UserParam type="float" name="main_var_xx_swath_prelim_score" value="4.67498308999633"/>
			<UserParam type="float" name="PrecursorMZ" value="501.795134726821"/>
			<UserParam type="float" name="xx_swath_prelim_score" value="0"/>
			<UserParam type="int" name="n_total_ids" value="1"/>
			<UserParam type="int" name="n_matching_ids" value="1"/>
			<UserParam type="string" name="feature_class" value="positive"/>
		</feature>
<<<<<<< HEAD
		<feature id="f_15721057298497490036">
=======
		<feature id="f_17078574238716611972">
>>>>>>> f64bd50b
			<position dim="0">1558.93256201525</position>
			<position dim="1">358.174576486338</position>
			<intensity>1.27675e+06</intensity>
			<quality dim="0">0</quality>
			<quality dim="1">0</quality>
			<overallquality>3.16365</overallquality>
			<charge>3</charge>
			<convexhull nr="0">
				<pt x="1539.38354492188" y="358.124576486338" />
				<pt x="1615.81567382812" y="358.124576486338" />
				<pt x="1615.81567382812" y="358.224576486338" />
				<pt x="1539.38354492188" y="358.224576486338" />
			</convexhull>
			<convexhull nr="1">
				<pt x="1539.38354492188" y="358.459028098938" />
				<pt x="1615.81567382812" y="358.459028098938" />
				<pt x="1615.81567382812" y="358.559028098938" />
				<pt x="1539.38354492188" y="358.559028098938" />
			</convexhull>
			<subordinate>
<<<<<<< HEAD
				<feature id="f_15721057298497490036_2608380305220684729">
=======
				<feature id="f_17078574238716611972_5106727040801878879">
>>>>>>> f64bd50b
					<position dim="0">1558.93256201525</position>
					<position dim="1">358.174576486338</position>
					<intensity>903200</intensity>
					<quality dim="0">0</quality>
					<quality dim="1">0</quality>
					<overallquality>0</overallquality>
					<charge>0</charge>
					<UserParam type="float" name="MZ" value="358.174576486338"/>
					<UserParam type="string" name="native_id" value="SHC(Carbamidomethyl)IAEVEK/3_i1"/>
					<UserParam type="float" name="peak_apex_int" value="54360.2887573242"/>
					<UserParam type="float" name="logSN" value="2.41365803639093"/>
					<UserParam type="string" name="FeatureLevel" value="MS2"/>
					<UserParam type="float" name="isotope_probability" value="0.646660950740033"/>
				</feature>
<<<<<<< HEAD
				<feature id="f_15721057298497490036_11422463686885200558">
=======
				<feature id="f_17078574238716611972_18390135059454481268">
>>>>>>> f64bd50b
					<position dim="0">1558.93256201525</position>
					<position dim="1">358.509028098938</position>
					<intensity>373548</intensity>
					<quality dim="0">0</quality>
					<quality dim="1">0</quality>
					<overallquality>0</overallquality>
					<charge>0</charge>
					<UserParam type="float" name="MZ" value="358.509028098938"/>
					<UserParam type="string" name="native_id" value="SHC(Carbamidomethyl)IAEVEK/3_i2"/>
					<UserParam type="float" name="peak_apex_int" value="26582.2421875"/>
					<UserParam type="float" name="logSN" value="2.51156489486958"/>
					<UserParam type="string" name="FeatureLevel" value="MS2"/>
					<UserParam type="float" name="isotope_probability" value="0.353339049259967"/>
				</feature>
			</subordinate>
			<PeptideIdentification identification_run_ref="PI_0" score_type="q-value" higher_score_better="false" significance_threshold="0" MZ="358.174682617188" RT="1554.4921875" >
				<PeptideHit score="0" sequence="SHC(Carbamidomethyl)IAEVEK" charge="3" aa_before="K" aa_after="D" protein_refs="PH_14">
					<UserParam type="float" name="OMSSA_score" value="0.000624514018064888"/>
					<UserParam type="string" name="target_decoy" value="target"/>
				</PeptideHit>
				<UserParam type="string" name="FFId_category" value="internal"/>
			</PeptideIdentification>
			<UserParam type="string" name="PeptideRef" value="SHC(Carbamidomethyl)IAEVEK/3"/>
			<UserParam type="float" name="leftWidth" value="1539.38354492188"/>
			<UserParam type="float" name="rightWidth" value="1615.81567382812"/>
			<UserParam type="float" name="total_xic" value="1534200.08959961"/>
			<UserParam type="float" name="peak_apices_sum" value="80942.5309448242"/>
			<UserParam type="float" name="var_xcorr_coelution" value="0"/>
			<UserParam type="float" name="var_xcorr_coelution_weighted" value="0"/>
			<UserParam type="float" name="var_xcorr_shape" value="0.995859874004335"/>
			<UserParam type="float" name="var_xcorr_shape_weighted" value="0.99432412161936"/>
			<UserParam type="float" name="var_library_corr" value="1"/>
			<UserParam type="float" name="var_library_rmsd" value="0.0607613750242852"/>
			<UserParam type="float" name="var_library_sangle" value="0.107918735760252"/>
			<UserParam type="float" name="var_library_rootmeansquare" value="0.0607613750242852"/>
			<UserParam type="float" name="var_library_manhattan" value="0.0672493863158574"/>
			<UserParam type="float" name="var_library_dotprod" value="0.997885894058429"/>
			<UserParam type="float" name="var_intensity_score" value="0.832191728872341"/>
			<UserParam type="float" name="nr_peaks" value="2"/>
			<UserParam type="float" name="sn_ratio" value="11.7494826105578"/>
			<UserParam type="float" name="var_log_sn_score" value="2.46380920647666"/>
			<UserParam type="float" name="var_elution_model_fit_score" value="0.977227956056595"/>
			<UserParam type="float" name="xx_lda_prelim_score" value="5.81651671719193"/>
			<UserParam type="float" name="var_isotope_correlation_score" value="0.985290582455854"/>
			<UserParam type="float" name="var_isotope_overlap_score" value="0.292577654123306"/>
			<UserParam type="float" name="var_massdev_score" value="0.776434922758457"/>
			<UserParam type="float" name="var_massdev_score_weighted" value="0.740130209172225"/>
			<UserParam type="float" name="var_bseries_score" value="0"/>
			<UserParam type="float" name="var_yseries_score" value="0"/>
			<UserParam type="float" name="var_dotprod_score" value="0.755976718319793"/>
			<UserParam type="float" name="var_manhatt_score" value="0.967667974449062"/>
			<UserParam type="float" name="main_var_xx_swath_prelim_score" value="3.16365489172794"/>
			<UserParam type="float" name="PrecursorMZ" value="358.174576486338"/>
			<UserParam type="float" name="xx_swath_prelim_score" value="0"/>
			<UserParam type="int" name="n_total_ids" value="1"/>
			<UserParam type="int" name="n_matching_ids" value="1"/>
			<UserParam type="string" name="feature_class" value="positive"/>
		</feature>
<<<<<<< HEAD
		<feature id="f_7344192187426184761">
=======
		<feature id="f_15721057298497490036">
>>>>>>> f64bd50b
			<position dim="0">2090.16589529491</position>
			<position dim="1">421.758354535421</position>
			<intensity>1.18347e+07</intensity>
			<quality dim="0">0</quality>
			<quality dim="1">0</quality>
			<overallquality>4.38766</overallquality>
			<charge>2</charge>
			<convexhull nr="0">
				<pt x="2038.14636230469" y="421.708354535421" />
				<pt x="2210.38159179688" y="421.708354535421" />
				<pt x="2210.38159179688" y="421.808354535421" />
				<pt x="2038.14636230469" y="421.808354535421" />
			</convexhull>
			<convexhull nr="1">
				<pt x="2038.14636230469" y="422.210031954321" />
				<pt x="2210.38159179688" y="422.210031954321" />
				<pt x="2210.38159179688" y="422.310031954321" />
				<pt x="2038.14636230469" y="422.310031954321" />
			</convexhull>
			<subordinate>
<<<<<<< HEAD
				<feature id="f_7344192187426184761_7283948392886265699">
=======
				<feature id="f_15721057298497490036_2608380305220684729">
>>>>>>> f64bd50b
					<position dim="0">2090.16589529491</position>
					<position dim="1">421.758354535421</position>
					<intensity>8.41674e+06</intensity>
					<quality dim="0">0</quality>
					<quality dim="1">0</quality>
					<overallquality>0</overallquality>
					<charge>0</charge>
					<UserParam type="float" name="MZ" value="421.758354535421"/>
					<UserParam type="string" name="native_id" value="VATVSLPR/2_i1"/>
					<UserParam type="float" name="peak_apex_int" value="508755.363769531"/>
					<UserParam type="float" name="logSN" value="4.27426201203986"/>
					<UserParam type="string" name="FeatureLevel" value="MS2"/>
					<UserParam type="float" name="isotope_probability" value="0.688369804746839"/>
				</feature>
<<<<<<< HEAD
				<feature id="f_7344192187426184761_2130311522918743509">
=======
				<feature id="f_15721057298497490036_11422463686885200558">
>>>>>>> f64bd50b
					<position dim="0">2090.16589529491</position>
					<position dim="1">422.260031954321</position>
					<intensity>3.41801e+06</intensity>
					<quality dim="0">0</quality>
					<quality dim="1">0</quality>
					<overallquality>0</overallquality>
					<charge>0</charge>
					<UserParam type="float" name="MZ" value="422.260031954321"/>
					<UserParam type="string" name="native_id" value="VATVSLPR/2_i2"/>
					<UserParam type="float" name="peak_apex_int" value="228173.1875"/>
					<UserParam type="float" name="logSN" value="4.32673447388325"/>
					<UserParam type="string" name="FeatureLevel" value="MS2"/>
					<UserParam type="float" name="isotope_probability" value="0.311630195253161"/>
				</feature>
			</subordinate>
			<PeptideIdentification identification_run_ref="PI_0" score_type="q-value" higher_score_better="false" significance_threshold="0" MZ="421.758056640625" RT="2091.08642578125" >
				<PeptideHit score="0.0344827586206897" sequence="VATVSLPR" charge="2" aa_before="R" aa_after="S" protein_refs="PH_13">
					<UserParam type="float" name="OMSSA_score" value="0.00302546175573277"/>
					<UserParam type="string" name="target_decoy" value="target"/>
				</PeptideHit>
				<UserParam type="string" name="FFId_category" value="internal"/>
			</PeptideIdentification>
			<UserParam type="string" name="PeptideRef" value="VATVSLPR/2"/>
			<UserParam type="float" name="leftWidth" value="2038.14636230469"/>
			<UserParam type="float" name="rightWidth" value="2210.38159179688"/>
			<UserParam type="float" name="total_xic" value="11877391.0214233"/>
			<UserParam type="float" name="peak_apices_sum" value="736928.551269531"/>
			<UserParam type="float" name="var_xcorr_coelution" value="0"/>
			<UserParam type="float" name="var_xcorr_coelution_weighted" value="0"/>
			<UserParam type="float" name="var_xcorr_shape" value="0.998724868242001"/>
			<UserParam type="float" name="var_xcorr_shape_weighted" value="0.998358776766715"/>
			<UserParam type="float" name="var_library_corr" value="1"/>
			<UserParam type="float" name="var_library_rmsd" value="0.0228190172847642"/>
			<UserParam type="float" name="var_library_sangle" value="0.0393524588734662"/>
			<UserParam type="float" name="var_library_rootmeansquare" value="0.0228190172847642"/>
			<UserParam type="float" name="var_library_manhattan" value="0.0259805444640457"/>
			<UserParam type="float" name="var_library_dotprod" value="0.999690100670513"/>
			<UserParam type="float" name="var_intensity_score" value="0.99640947903909"/>
			<UserParam type="float" name="nr_peaks" value="2"/>
			<UserParam type="float" name="sn_ratio" value="73.7619026004993"/>
			<UserParam type="float" name="var_log_sn_score" value="4.30084237339098"/>
			<UserParam type="float" name="var_elution_model_fit_score" value="0.993695646524429"/>
			<UserParam type="float" name="xx_lda_prelim_score" value="7.25604411976596"/>
			<UserParam type="float" name="var_isotope_correlation_score" value="0.988314481916404"/>
			<UserParam type="float" name="var_isotope_overlap_score" value="0.288811177015305"/>
			<UserParam type="float" name="var_massdev_score" value="0.890803718434335"/>
			<UserParam type="float" name="var_massdev_score_weighted" value="0.77537503092"/>
			<UserParam type="float" name="var_bseries_score" value="1"/>
			<UserParam type="float" name="var_yseries_score" value="0"/>
			<UserParam type="float" name="var_dotprod_score" value="0.742374379756163"/>
			<UserParam type="float" name="var_manhatt_score" value="0.976100444864031"/>
			<UserParam type="float" name="main_var_xx_swath_prelim_score" value="4.38766373143232"/>
			<UserParam type="float" name="PrecursorMZ" value="421.758354535421"/>
			<UserParam type="float" name="xx_swath_prelim_score" value="0"/>
			<UserParam type="int" name="n_total_ids" value="1"/>
			<UserParam type="int" name="n_matching_ids" value="1"/>
			<UserParam type="string" name="feature_class" value="positive"/>
		</feature>
<<<<<<< HEAD
		<feature id="f_9140546320740515641">
=======
		<feature id="f_7344192187426184761">
>>>>>>> f64bd50b
			<position dim="0">1788.67974852082</position>
			<position dim="1">722.324660331071</position>
			<intensity>2.35379e+07</intensity>
			<quality dim="0">0</quality>
			<quality dim="1">0</quality>
			<overallquality>4.88274</overallquality>
			<charge>2</charge>
			<convexhull nr="0">
				<pt x="1763.34350585938" y="722.274660331071" />
				<pt x="1829.82446289062" y="722.274660331071" />
				<pt x="1829.82446289062" y="722.374660331071" />
				<pt x="1763.34350585938" y="722.374660331071" />
			</convexhull>
			<convexhull nr="1">
				<pt x="1763.34350585938" y="722.776337749971" />
				<pt x="1829.82446289062" y="722.776337749971" />
				<pt x="1829.82446289062" y="722.876337749971" />
				<pt x="1763.34350585938" y="722.876337749971" />
			</convexhull>
			<subordinate>
<<<<<<< HEAD
				<feature id="f_9140546320740515641_9868242461570157420">
=======
				<feature id="f_7344192187426184761_2130311522918743509">
>>>>>>> f64bd50b
					<position dim="0">1788.67974852082</position>
					<position dim="1">722.324660331071</position>
					<intensity>1.35914e+07</intensity>
					<quality dim="0">0</quality>
					<quality dim="1">0</quality>
					<overallquality>0</overallquality>
					<charge>0</charge>
					<UserParam type="float" name="MZ" value="722.324660331071"/>
					<UserParam type="string" name="native_id" value="YIC(Carbamidomethyl)DNQDTISSK/2_i1"/>
					<UserParam type="float" name="peak_apex_int" value="2373589.49951172"/>
					<UserParam type="float" name="logSN" value="5.03029842213158"/>
					<UserParam type="string" name="FeatureLevel" value="MS2"/>
					<UserParam type="float" name="isotope_probability" value="0.579648044979989"/>
				</feature>
<<<<<<< HEAD
				<feature id="f_9140546320740515641_16616557306000669869">
=======
				<feature id="f_7344192187426184761_9140546320740515641">
>>>>>>> f64bd50b
					<position dim="0">1788.67974852082</position>
					<position dim="1">722.826337749971</position>
					<intensity>9.94654e+06</intensity>
					<quality dim="0">0</quality>
					<quality dim="1">0</quality>
					<overallquality>0</overallquality>
					<charge>0</charge>
					<UserParam type="float" name="MZ" value="722.826337749971"/>
					<UserParam type="string" name="native_id" value="YIC(Carbamidomethyl)DNQDTISSK/2_i2"/>
					<UserParam type="float" name="peak_apex_int" value="1749065.44458008"/>
					<UserParam type="float" name="logSN" value="5.03198176188001"/>
					<UserParam type="string" name="FeatureLevel" value="MS2"/>
					<UserParam type="float" name="isotope_probability" value="0.420351955020011"/>
				</feature>
			</subordinate>
			<PeptideIdentification identification_run_ref="PI_0" score_type="q-value" higher_score_better="false" significance_threshold="0" MZ="722.32470703125" RT="1804.15795898438" >
				<PeptideHit score="0" sequence="YIC(Carbamidomethyl)DNQDTISSK" charge="2" aa_before="K" aa_after="L" protein_refs="PH_14">
					<UserParam type="float" name="OMSSA_score" value="3.85390695500564e-05"/>
					<UserParam type="string" name="target_decoy" value="target"/>
				</PeptideHit>
				<UserParam type="string" name="FFId_category" value="internal"/>
			</PeptideIdentification>
			<UserParam type="string" name="PeptideRef" value="YIC(Carbamidomethyl)DNQDTISSK/2"/>
			<UserParam type="float" name="leftWidth" value="1763.34350585938"/>
			<UserParam type="float" name="rightWidth" value="1829.82446289062"/>
			<UserParam type="float" name="total_xic" value="24107083.2833252"/>
			<UserParam type="float" name="peak_apices_sum" value="4122654.9440918"/>
			<UserParam type="float" name="var_xcorr_coelution" value="0"/>
			<UserParam type="float" name="var_xcorr_coelution_weighted" value="0"/>
			<UserParam type="float" name="var_xcorr_shape" value="0.999930643615412"/>
			<UserParam type="float" name="var_xcorr_shape_weighted" value="0.999898605325919"/>
			<UserParam type="float" name="var_library_corr" value="1"/>
			<UserParam type="float" name="var_library_rmsd" value="0.00222326540194354"/>
			<UserParam type="float" name="var_library_sangle" value="0.00433946169809374"/>
			<UserParam type="float" name="var_library_rootmeansquare" value="0.00222326540194354"/>
			<UserParam type="float" name="var_library_manhattan" value="0.00226527208671562"/>
			<UserParam type="float" name="var_library_dotprod" value="0.999997466024098"/>
			<UserParam type="float" name="var_intensity_score" value="0.976390288421209"/>
			<UserParam type="float" name="nr_peaks" value="2"/>
			<UserParam type="float" name="sn_ratio" value="153.107524061801"/>
			<UserParam type="float" name="var_log_sn_score" value="5.03114044620984"/>
			<UserParam type="float" name="var_elution_model_fit_score" value="0.998875975608826"/>
			<UserParam type="float" name="xx_lda_prelim_score" value="7.84773822298969"/>
			<UserParam type="float" name="var_isotope_correlation_score" value="0.989854474520114"/>
			<UserParam type="float" name="var_isotope_overlap_score" value="0.422575235366821"/>
			<UserParam type="float" name="var_massdev_score" value="0.445375401507832"/>
			<UserParam type="float" name="var_massdev_score_weighted" value="0.44062295820203"/>
			<UserParam type="float" name="var_bseries_score" value="0"/>
			<UserParam type="float" name="var_yseries_score" value="0"/>
			<UserParam type="float" name="var_dotprod_score" value="0.727520304030875"/>
			<UserParam type="float" name="var_manhatt_score" value="0.835037532770235"/>
			<UserParam type="float" name="main_var_xx_swath_prelim_score" value="4.88274356494395"/>
			<UserParam type="float" name="PrecursorMZ" value="722.324660331071"/>
			<UserParam type="float" name="xx_swath_prelim_score" value="0"/>
			<UserParam type="int" name="n_total_ids" value="3"/>
			<UserParam type="int" name="n_matching_ids" value="1"/>
			<UserParam type="string" name="feature_class" value="positive"/>
		</feature>
<<<<<<< HEAD
		<feature id="f_25974125700937907">
=======
		<feature id="f_16616557306000669869">
>>>>>>> f64bd50b
			<position dim="0">2336.46435698137</position>
			<position dim="1">464.250362519471</position>
			<intensity>1.26835e+08</intensity>
			<quality dim="0">0</quality>
			<quality dim="1">0</quality>
			<overallquality>4.31915</overallquality>
			<charge>2</charge>
			<convexhull nr="0">
				<pt x="2307.17138671875" y="464.200362519471" />
				<pt x="2424.5244140625" y="464.200362519471" />
				<pt x="2424.5244140625" y="464.300362519471" />
				<pt x="2307.17138671875" y="464.300362519471" />
			</convexhull>
			<convexhull nr="1">
				<pt x="2307.17138671875" y="464.702039938371" />
				<pt x="2424.5244140625" y="464.702039938371" />
				<pt x="2424.5244140625" y="464.802039938371" />
				<pt x="2307.17138671875" y="464.802039938371" />
			</convexhull>
			<subordinate>
<<<<<<< HEAD
				<feature id="f_25974125700937907_7444998229116103684">
=======
				<feature id="f_16616557306000669869_8984402899352117479">
>>>>>>> f64bd50b
					<position dim="0">2336.46435698137</position>
					<position dim="1">464.250362519471</position>
					<intensity>8.30316e+07</intensity>
					<quality dim="0">0</quality>
					<quality dim="1">0</quality>
					<overallquality>0</overallquality>
					<charge>0</charge>
					<UserParam type="float" name="MZ" value="464.250362519471"/>
					<UserParam type="string" name="native_id" value="YLYEIAR/2_i1"/>
					<UserParam type="float" name="peak_apex_int" value="3748789.63964844"/>
					<UserParam type="float" name="logSN" value="4.17805499424384"/>
					<UserParam type="string" name="FeatureLevel" value="MS2"/>
					<UserParam type="float" name="isotope_probability" value="0.655742026441336"/>
				</feature>
<<<<<<< HEAD
				<feature id="f_25974125700937907_11583213259935596392">
=======
				<feature id="f_16616557306000669869_1621338151966755474">
>>>>>>> f64bd50b
					<position dim="0">2336.46435698137</position>
					<position dim="1">464.752039938371</position>
					<intensity>4.3803e+07</intensity>
					<quality dim="0">0</quality>
					<quality dim="1">0</quality>
					<overallquality>0</overallquality>
					<charge>0</charge>
					<UserParam type="float" name="MZ" value="464.752039938371"/>
					<UserParam type="string" name="native_id" value="YLYEIAR/2_i2"/>
					<UserParam type="float" name="peak_apex_int" value="1970969.68359375"/>
					<UserParam type="float" name="logSN" value="4.17070855700728"/>
					<UserParam type="string" name="FeatureLevel" value="MS2"/>
					<UserParam type="float" name="isotope_probability" value="0.344257973558664"/>
				</feature>
			</subordinate>
			<PeptideIdentification identification_run_ref="PI_0" score_type="q-value" higher_score_better="false" significance_threshold="0" MZ="464.250213623047" RT="2321.49926757812" >
				<PeptideHit score="0" sequence="YLYEIAR" charge="2" aa_before="K" aa_after="R" protein_refs="PH_14">
					<UserParam type="float" name="OMSSA_score" value="0.000528980302830806"/>
					<UserParam type="string" name="target_decoy" value="target"/>
				</PeptideHit>
				<UserParam type="string" name="FFId_category" value="internal"/>
			</PeptideIdentification>
			<PeptideIdentification identification_run_ref="PI_0" score_type="q-value" higher_score_better="false" significance_threshold="0" MZ="464.250030517578" RT="2357.07421875" >
				<PeptideHit score="0" sequence="YLYEIAR" charge="2" aa_before="K" aa_after="R" protein_refs="PH_14">
					<UserParam type="float" name="OMSSA_score" value="9.1724848717909e-05"/>
					<UserParam type="string" name="target_decoy" value="target"/>
				</PeptideHit>
				<UserParam type="string" name="FFId_category" value="internal"/>
			</PeptideIdentification>
			<PeptideIdentification identification_run_ref="PI_0" score_type="q-value" higher_score_better="false" significance_threshold="0" MZ="464.250335693359" RT="2398.77709960938" >
				<PeptideHit score="0" sequence="YLYEIAR" charge="2" aa_before="K" aa_after="R" protein_refs="PH_14">
					<UserParam type="float" name="OMSSA_score" value="4.18055390056644e-05"/>
					<UserParam type="string" name="target_decoy" value="target"/>
				</PeptideHit>
				<UserParam type="string" name="FFId_category" value="internal"/>
			</PeptideIdentification>
			<UserParam type="string" name="PeptideRef" value="YLYEIAR/2"/>
			<UserParam type="float" name="leftWidth" value="2307.17138671875"/>
			<UserParam type="float" name="rightWidth" value="2424.5244140625"/>
			<UserParam type="float" name="total_xic" value="127750490.772278"/>
			<UserParam type="float" name="peak_apices_sum" value="5719759.32324219"/>
			<UserParam type="float" name="var_xcorr_coelution" value="0"/>
			<UserParam type="float" name="var_xcorr_coelution_weighted" value="0"/>
			<UserParam type="float" name="var_xcorr_shape" value="0.99989185157427"/>
			<UserParam type="float" name="var_xcorr_shape_weighted" value="0.999853516577379"/>
			<UserParam type="float" name="var_library_corr" value="1"/>
			<UserParam type="float" name="var_library_rmsd" value="0.00109704639804178"/>
			<UserParam type="float" name="var_library_sangle" value="0.00200128800168092"/>
			<UserParam type="float" name="var_library_rootmeansquare" value="0.00109704639804178"/>
			<UserParam type="float" name="var_library_manhattan" value="0.00118326541192137"/>
			<UserParam type="float" name="var_library_dotprod" value="0.999999334090534"/>
			<UserParam type="float" name="var_intensity_score" value="0.992830315040351"/>
			<UserParam type="float" name="nr_peaks" value="2"/>
			<UserParam type="float" name="sn_ratio" value="65.000081378898"/>
			<UserParam type="float" name="var_log_sn_score" value="4.1743885218779"/>
			<UserParam type="float" name="var_elution_model_fit_score" value="0.985577464103699"/>
			<UserParam type="float" name="xx_lda_prelim_score" value="7.2506009186205"/>
			<UserParam type="float" name="var_isotope_correlation_score" value="0.990654856489394"/>
			<UserParam type="float" name="var_isotope_overlap_score" value="0.345355033874512"/>
			<UserParam type="float" name="var_massdev_score" value="1.19333451679781"/>
			<UserParam type="float" name="var_massdev_score_weighted" value="1.03625577745552"/>
			<UserParam type="float" name="var_bseries_score" value="0"/>
			<UserParam type="float" name="var_yseries_score" value="0"/>
			<UserParam type="float" name="var_dotprod_score" value="0.761987351682086"/>
			<UserParam type="float" name="var_manhatt_score" value="0.862442874603575"/>
			<UserParam type="float" name="main_var_xx_swath_prelim_score" value="4.31914514058358"/>
			<UserParam type="float" name="PrecursorMZ" value="464.250362519471"/>
			<UserParam type="float" name="xx_swath_prelim_score" value="0"/>
			<UserParam type="int" name="n_total_ids" value="3"/>
			<UserParam type="int" name="n_matching_ids" value="3"/>
			<UserParam type="string" name="feature_class" value="positive"/>
		</feature>
	</featureList>
</featureMap><|MERGE_RESOLUTION|>--- conflicted
+++ resolved
@@ -1,9 +1,5 @@
 <?xml version="1.0" encoding="ISO-8859-1"?>
-<<<<<<< HEAD
-<featureMap version="1.9" id="fm_12520536430934325912" xsi:noNamespaceSchemaLocation="http://open-ms.sourceforge.net/schemas/FeatureXML_1_9.xsd" xmlns:xsi="http://www.w3.org/2001/XMLSchema-instance">
-=======
-<featureMap version="1.9" id="fm_25974125700937907" xsi:noNamespaceSchemaLocation="http://open-ms.sourceforge.net/schemas/FeatureXML_1_9.xsd" xmlns:xsi="http://www.w3.org/2001/XMLSchema-instance">
->>>>>>> f64bd50b
+<featureMap version="1.9" id="fm_7344192187426184761" xsi:noNamespaceSchemaLocation="http://open-ms.sourceforge.net/schemas/FeatureXML_1_9.xsd" xmlns:xsi="http://www.w3.org/2001/XMLSchema-instance">
 	<dataProcessing completion_time="1999-12-31T23:59:59">
 		<software name="FeatureFinderIdentification" version="version_string" />
 		<processingAction name="Quantitation" />
@@ -179,12 +175,12 @@
 			<UserParam type="float" name="var_xcorr_coelution" value="0"/>
 			<UserParam type="float" name="var_xcorr_coelution_weighted" value="0"/>
 			<UserParam type="float" name="var_xcorr_shape" value="0.999964845503361"/>
-			<UserParam type="float" name="var_xcorr_shape_weighted" value="0.999953110426825"/>
-			<UserParam type="float" name="var_library_corr" value="0.999999999999999"/>
-			<UserParam type="float" name="var_library_rmsd" value="0.00123025228850404"/>
+			<UserParam type="float" name="var_xcorr_shape_weighted" value="0.999953110426824"/>
+			<UserParam type="float" name="var_library_corr" value="1"/>
+			<UserParam type="float" name="var_library_rmsd" value="0.00123025228850399"/>
 			<UserParam type="float" name="var_library_sangle" value="0.00221672421707534"/>
-			<UserParam type="float" name="var_library_rootmeansquare" value="0.00123025228850404"/>
-			<UserParam type="float" name="var_library_manhattan" value="0.00134201647916671"/>
+			<UserParam type="float" name="var_library_rootmeansquare" value="0.00123025228850399"/>
+			<UserParam type="float" name="var_library_manhattan" value="0.0013420164791666"/>
 			<UserParam type="float" name="var_library_dotprod" value="0.999999149732785"/>
 			<UserParam type="float" name="var_intensity_score" value="0.990032925340049"/>
 			<UserParam type="float" name="nr_peaks" value="2"/>
@@ -490,7 +486,7 @@
 			<UserParam type="float" name="var_massdev_score_weighted" value="0.385620600005746"/>
 			<UserParam type="float" name="var_bseries_score" value="0"/>
 			<UserParam type="float" name="var_yseries_score" value="0"/>
-			<UserParam type="float" name="var_dotprod_score" value="0.754351526419968"/>
+			<UserParam type="float" name="var_dotprod_score" value="0.754351526419969"/>
 			<UserParam type="float" name="var_manhatt_score" value="0.84165907229483"/>
 			<UserParam type="float" name="main_var_xx_swath_prelim_score" value="4.74484798021522"/>
 			<UserParam type="float" name="PrecursorMZ" value="569.752618393021"/>
@@ -568,9 +564,9 @@
 			<UserParam type="float" name="var_xcorr_shape" value="0.999913661505798"/>
 			<UserParam type="float" name="var_xcorr_shape_weighted" value="0.999889473186652"/>
 			<UserParam type="float" name="var_library_corr" value="1"/>
-			<UserParam type="float" name="var_library_rmsd" value="0.00059963032698801"/>
-			<UserParam type="float" name="var_library_sangle" value="0.00104554317450789"/>
-			<UserParam type="float" name="var_library_rootmeansquare" value="0.00059963032698801"/>
+			<UserParam type="float" name="var_library_rmsd" value="0.000599630326988065"/>
+			<UserParam type="float" name="var_library_sangle" value="0.00104554317429552"/>
+			<UserParam type="float" name="var_library_rootmeansquare" value="0.000599630326988065"/>
 			<UserParam type="float" name="var_library_manhattan" value="0.000675051683031891"/>
 			<UserParam type="float" name="var_library_dotprod" value="0.999999789234646"/>
 			<UserParam type="float" name="var_intensity_score" value="0.990566158000927"/>
@@ -581,13 +577,13 @@
 			<UserParam type="float" name="xx_lda_prelim_score" value="7.47518657598361"/>
 			<UserParam type="float" name="var_isotope_correlation_score" value="0.990743065551955"/>
 			<UserParam type="float" name="var_isotope_overlap_score" value="0.307983219623566"/>
-			<UserParam type="float" name="var_massdev_score" value="0.760948674247052"/>
-			<UserParam type="float" name="var_massdev_score_weighted" value="0.544374916743954"/>
+			<UserParam type="float" name="var_massdev_score" value="0.760948673990978"/>
+			<UserParam type="float" name="var_massdev_score_weighted" value="0.544374916487825"/>
 			<UserParam type="float" name="var_bseries_score" value="0"/>
 			<UserParam type="float" name="var_yseries_score" value="1"/>
 			<UserParam type="float" name="var_dotprod_score" value="0.767922678010944"/>
-			<UserParam type="float" name="var_manhatt_score" value="0.870417252673125"/>
-			<UserParam type="float" name="main_var_xx_swath_prelim_score" value="4.77097449225763"/>
+			<UserParam type="float" name="var_manhatt_score" value="0.870417252673124"/>
+			<UserParam type="float" name="main_var_xx_swath_prelim_score" value="4.7709744922802"/>
 			<UserParam type="float" name="PrecursorMZ" value="443.711267907821"/>
 			<UserParam type="float" name="xx_swath_prelim_score" value="0"/>
 			<UserParam type="int" name="n_total_ids" value="1"/>
@@ -879,13 +875,13 @@
 			<UserParam type="float" name="var_xcorr_coelution" value="0"/>
 			<UserParam type="float" name="var_xcorr_coelution_weighted" value="0"/>
 			<UserParam type="float" name="var_xcorr_shape" value="0.999826714315203"/>
-			<UserParam type="float" name="var_xcorr_shape_weighted" value="0.999757773001665"/>
+			<UserParam type="float" name="var_xcorr_shape_weighted" value="0.999757773001666"/>
 			<UserParam type="float" name="var_library_corr" value="1"/>
-			<UserParam type="float" name="var_library_rmsd" value="0.00144004892103045"/>
-			<UserParam type="float" name="var_library_sangle" value="0.00269456187360245"/>
-			<UserParam type="float" name="var_library_rootmeansquare" value="0.00144004892103045"/>
-			<UserParam type="float" name="var_library_manhattan" value="0.00151895727538687"/>
-			<UserParam type="float" name="var_library_dotprod" value="0.999998886455479"/>
+			<UserParam type="float" name="var_library_rmsd" value="0.00144004892103047"/>
+			<UserParam type="float" name="var_library_sangle" value="0.00269456187368486"/>
+			<UserParam type="float" name="var_library_rootmeansquare" value="0.00144004892103047"/>
+			<UserParam type="float" name="var_library_manhattan" value="0.00151895727538698"/>
+			<UserParam type="float" name="var_library_dotprod" value="0.999998886455478"/>
 			<UserParam type="float" name="var_intensity_score" value="0.994648915812717"/>
 			<UserParam type="float" name="nr_peaks" value="2"/>
 			<UserParam type="float" name="sn_ratio" value="100.706242859935"/>
@@ -986,7 +982,7 @@
 			<UserParam type="float" name="var_library_rmsd" value="0.0386749522384563"/>
 			<UserParam type="float" name="var_library_sangle" value="0.0729584275113503"/>
 			<UserParam type="float" name="var_library_rootmeansquare" value="0.0386749522384563"/>
-			<UserParam type="float" name="var_library_manhattan" value="0.0405203562071071"/>
+			<UserParam type="float" name="var_library_manhattan" value="0.0405203562071072"/>
 			<UserParam type="float" name="var_library_dotprod" value="0.999204154558718"/>
 			<UserParam type="float" name="var_intensity_score" value="0.91682016468998"/>
 			<UserParam type="float" name="nr_peaks" value="2"/>
@@ -1081,7 +1077,7 @@
 			<UserParam type="float" name="var_library_rmsd" value="0.0072716568743896"/>
 			<UserParam type="float" name="var_library_sangle" value="0.0139110994886304"/>
 			<UserParam type="float" name="var_library_rootmeansquare" value="0.0072716568743896"/>
-			<UserParam type="float" name="var_library_manhattan" value="0.00752932229758962"/>
+			<UserParam type="float" name="var_library_manhattan" value="0.00752932229758968"/>
 			<UserParam type="float" name="var_library_dotprod" value="0.999972302719226"/>
 			<UserParam type="float" name="var_intensity_score" value="0.988331099493958"/>
 			<UserParam type="float" name="nr_peaks" value="2"/>
@@ -1186,10 +1182,10 @@
 			<UserParam type="float" name="var_xcorr_coelution_weighted" value="0"/>
 			<UserParam type="float" name="var_xcorr_shape" value="0.999815237705664"/>
 			<UserParam type="float" name="var_xcorr_shape_weighted" value="0.999771760935785"/>
-			<UserParam type="float" name="var_library_corr" value="0.999999999999999"/>
-			<UserParam type="float" name="var_library_rmsd" value="0.00700750452065474"/>
+			<UserParam type="float" name="var_library_corr" value="1"/>
+			<UserParam type="float" name="var_library_rmsd" value="0.00700750452065482"/>
 			<UserParam type="float" name="var_library_sangle" value="0.011853004652809"/>
-			<UserParam type="float" name="var_library_rootmeansquare" value="0.00700750452065474"/>
+			<UserParam type="float" name="var_library_rootmeansquare" value="0.00700750452065482"/>
 			<UserParam type="float" name="var_library_manhattan" value="0.00813985718240695"/>
 			<UserParam type="float" name="var_library_dotprod" value="0.999969969287405"/>
 			<UserParam type="float" name="var_intensity_score" value="0.993388624131706"/>
@@ -1214,7 +1210,7 @@
 			<UserParam type="string" name="feature_class" value="positive"/>
 		</feature>
 		<feature id="f_3823858840059792698">
-			<position dim="0">2298.14719578818</position>
+			<position dim="0">2298.14715280707</position>
 			<position dim="1">435.910228820904</position>
 			<intensity>107152</intensity>
 			<quality dim="0">0</quality>
@@ -1235,7 +1231,7 @@
 			</convexhull>
 			<subordinate>
 				<feature id="f_3823858840059792698_893904610286969204">
-					<position dim="0">2298.14719578818</position>
+					<position dim="0">2298.14715280707</position>
 					<position dim="1">435.910228820904</position>
 					<intensity>70587.9</intensity>
 					<quality dim="0">0</quality>
@@ -1250,7 +1246,7 @@
 					<UserParam type="float" name="isotope_probability" value="0.586748524736467"/>
 				</feature>
 				<feature id="f_3823858840059792698_14851350658635457156">
-					<position dim="0">2298.14719578818</position>
+					<position dim="0">2298.14715280707</position>
 					<position dim="1">436.244680433504</position>
 					<intensity>36564</intensity>
 					<quality dim="0">0</quality>
@@ -1300,7 +1296,7 @@
 			<UserParam type="float" name="var_bseries_score" value="1"/>
 			<UserParam type="float" name="var_yseries_score" value="0"/>
 			<UserParam type="float" name="var_dotprod_score" value="0.654268103487712"/>
-			<UserParam type="float" name="var_manhatt_score" value="1.07431043140929"/>
+			<UserParam type="float" name="var_manhatt_score" value="1.0743104314093"/>
 			<UserParam type="float" name="main_var_xx_swath_prelim_score" value="2.28767931417546"/>
 			<UserParam type="float" name="PrecursorMZ" value="435.910228820904"/>
 			<UserParam type="float" name="xx_swath_prelim_score" value="0"/>
@@ -1566,11 +1562,11 @@
 			<UserParam type="float" name="var_xcorr_coelution_weighted" value="0"/>
 			<UserParam type="float" name="var_xcorr_shape" value="0.999219220116872"/>
 			<UserParam type="float" name="var_xcorr_shape_weighted" value="0.998961131663337"/>
-			<UserParam type="float" name="var_library_corr" value="0.999999999999999"/>
-			<UserParam type="float" name="var_library_rmsd" value="0.0338819666057769"/>
-			<UserParam type="float" name="var_library_sangle" value="0.059594307856544"/>
-			<UserParam type="float" name="var_library_rootmeansquare" value="0.0338819666057769"/>
-			<UserParam type="float" name="var_library_manhattan" value="0.0378305231519567"/>
+			<UserParam type="float" name="var_library_corr" value="1"/>
+			<UserParam type="float" name="var_library_rmsd" value="0.033881966605777"/>
+			<UserParam type="float" name="var_library_sangle" value="0.0595943078565422"/>
+			<UserParam type="float" name="var_library_rootmeansquare" value="0.033881966605777"/>
+			<UserParam type="float" name="var_library_manhattan" value="0.0378305231519566"/>
 			<UserParam type="float" name="var_library_dotprod" value="0.999334609191848"/>
 			<UserParam type="float" name="var_intensity_score" value="0.669437494083765"/>
 			<UserParam type="float" name="nr_peaks" value="2"/>
@@ -1614,11 +1610,7 @@
 				<pt x="1595.50939941406" y="369.246561517338" />
 			</convexhull>
 			<subordinate>
-<<<<<<< HEAD
-				<feature id="f_4143272592559840046_7870901012988979006">
-=======
-				<feature id="f_1196373166564353753_9126387050458671424">
->>>>>>> f64bd50b
+				<feature id="f_1196373166564353753_7539502987715517688">
 					<position dim="0">1617.14833782168</position>
 					<position dim="1">368.862109904738</position>
 					<intensity>5.79311e+06</intensity>
@@ -1633,11 +1625,7 @@
 					<UserParam type="string" name="FeatureLevel" value="MS2"/>
 					<UserParam type="float" name="isotope_probability" value="0.637366103952144"/>
 				</feature>
-<<<<<<< HEAD
-				<feature id="f_4143272592559840046_5342974036930030800">
-=======
-				<feature id="f_1196373166564353753_13113514917555180171">
->>>>>>> f64bd50b
+				<feature id="f_1196373166564353753_9126387050458671424">
 					<position dim="0">1617.14833782168</position>
 					<position dim="1">369.196561517338</position>
 					<intensity>3.45967e+06</intensity>
@@ -1676,18 +1664,11 @@
 			<UserParam type="float" name="var_xcorr_coelution_weighted" value="0"/>
 			<UserParam type="float" name="var_xcorr_shape" value="0.97124963771702"/>
 			<UserParam type="float" name="var_xcorr_shape_weighted" value="0.960129477115842"/>
-			<UserParam type="float" name="var_library_corr" value="1"/>
-<<<<<<< HEAD
-			<UserParam type="float" name="var_library_rmsd" value="0.0112721013675147"/>
+			<UserParam type="float" name="var_library_corr" value="0.999999999999998"/>
+			<UserParam type="float" name="var_library_rmsd" value="0.0112721013675149"/>
 			<UserParam type="float" name="var_library_sangle" value="0.021080330114212"/>
-			<UserParam type="float" name="var_library_rootmeansquare" value="0.0112721013675147"/>
-			<UserParam type="float" name="var_library_manhattan" value="0.0118955544334974"/>
-=======
-			<UserParam type="float" name="var_library_rmsd" value="0.0112721013675148"/>
-			<UserParam type="float" name="var_library_sangle" value="0.021080330114212"/>
-			<UserParam type="float" name="var_library_rootmeansquare" value="0.0112721013675148"/>
-			<UserParam type="float" name="var_library_manhattan" value="0.0118955544334975"/>
->>>>>>> f64bd50b
+			<UserParam type="float" name="var_library_rootmeansquare" value="0.0112721013675149"/>
+			<UserParam type="float" name="var_library_manhattan" value="0.0118955544334976"/>
 			<UserParam type="float" name="var_library_dotprod" value="0.999931728221565"/>
 			<UserParam type="float" name="var_intensity_score" value="0.890087065317977"/>
 			<UserParam type="float" name="nr_peaks" value="2"/>
@@ -1703,18 +1684,14 @@
 			<UserParam type="float" name="var_yseries_score" value="0"/>
 			<UserParam type="float" name="var_dotprod_score" value="0.567734792584532"/>
 			<UserParam type="float" name="var_manhatt_score" value="1.42292916274579"/>
-			<UserParam type="float" name="main_var_xx_swath_prelim_score" value="0.87806461617499"/>
+			<UserParam type="float" name="main_var_xx_swath_prelim_score" value="0.878064616174989"/>
 			<UserParam type="float" name="PrecursorMZ" value="368.862109904738"/>
 			<UserParam type="float" name="xx_swath_prelim_score" value="0"/>
 			<UserParam type="int" name="n_total_ids" value="2"/>
 			<UserParam type="int" name="n_matching_ids" value="2"/>
 			<UserParam type="string" name="feature_class" value="positive"/>
 		</feature>
-<<<<<<< HEAD
-		<feature id="f_11399299100673837381">
-=======
-		<feature id="f_14891455924036538147">
->>>>>>> f64bd50b
+		<feature id="f_13113514917555180171">
 			<position dim="0">1782.343335925</position>
 			<position dim="1">449.744389900421</position>
 			<intensity>1.7437e+06</intensity>
@@ -1735,11 +1712,7 @@
 				<pt x="1761.75610351562" y="450.296067319321" />
 			</convexhull>
 			<subordinate>
-<<<<<<< HEAD
-				<feature id="f_11399299100673837381_8795943655088158336">
-=======
-				<feature id="f_14891455924036538147_5495827884756377090">
->>>>>>> f64bd50b
+				<feature id="f_13113514917555180171_5860084234476467938">
 					<position dim="0">1782.343335925</position>
 					<position dim="1">449.744389900421</position>
 					<intensity>1.27819e+06</intensity>
@@ -1754,11 +1727,7 @@
 					<UserParam type="string" name="FeatureLevel" value="MS2"/>
 					<UserParam type="float" name="isotope_probability" value="0.674606839793181"/>
 				</feature>
-<<<<<<< HEAD
-				<feature id="f_11399299100673837381_6878260161865568505">
-=======
-				<feature id="f_14891455924036538147_4143272592559840046">
->>>>>>> f64bd50b
+				<feature id="f_13113514917555180171_12758854762884412659">
 					<position dim="0">1782.343335925</position>
 					<position dim="1">450.246067319321</position>
 					<intensity>465501</intensity>
@@ -1794,7 +1763,7 @@
 			<UserParam type="float" name="var_library_rmsd" value="0.0584307399821588"/>
 			<UserParam type="float" name="var_library_sangle" value="0.100167183533035"/>
 			<UserParam type="float" name="var_library_rootmeansquare" value="0.0584307399821588"/>
-			<UserParam type="float" name="var_library_manhattan" value="0.0670063315124287"/>
+			<UserParam type="float" name="var_library_manhattan" value="0.0670063315124288"/>
 			<UserParam type="float" name="var_library_dotprod" value="0.997948935934463"/>
 			<UserParam type="float" name="var_intensity_score" value="0.719835873312806"/>
 			<UserParam type="float" name="nr_peaks" value="2"/>
@@ -1805,10 +1774,10 @@
 			<UserParam type="float" name="var_isotope_correlation_score" value="0.984152837341836"/>
 			<UserParam type="float" name="var_isotope_overlap_score" value="0.26696240901947"/>
 			<UserParam type="float" name="var_massdev_score" value="0.43272982427065"/>
-			<UserParam type="float" name="var_massdev_score_weighted" value="0.447953512388762"/>
+			<UserParam type="float" name="var_massdev_score_weighted" value="0.447953512388763"/>
 			<UserParam type="float" name="var_bseries_score" value="0"/>
 			<UserParam type="float" name="var_yseries_score" value="0"/>
-			<UserParam type="float" name="var_dotprod_score" value="0.698534764147427"/>
+			<UserParam type="float" name="var_dotprod_score" value="0.698534764147426"/>
 			<UserParam type="float" name="var_manhatt_score" value="1.07117517832204"/>
 			<UserParam type="float" name="main_var_xx_swath_prelim_score" value="3.66305280471362"/>
 			<UserParam type="float" name="PrecursorMZ" value="449.744389900421"/>
@@ -1817,13 +1786,8 @@
 			<UserParam type="int" name="n_matching_ids" value="1"/>
 			<UserParam type="string" name="feature_class" value="positive"/>
 		</feature>
-<<<<<<< HEAD
-		<feature id="f_11586291247413769442">
+		<feature id="f_4410447320637600518">
 			<position dim="0">1978.65907041387</position>
-=======
-		<feature id="f_13574947772324278593">
-			<position dim="0">1978.65904210637</position>
->>>>>>> f64bd50b
 			<position dim="1">300.165352089204</position>
 			<intensity>2.92954e+06</intensity>
 			<quality dim="0">0</quality>
@@ -1843,13 +1807,8 @@
 				<pt x="1939.34069824219" y="300.549803701804" />
 			</convexhull>
 			<subordinate>
-<<<<<<< HEAD
-				<feature id="f_11586291247413769442_1339341489815824759">
+				<feature id="f_4410447320637600518_3386388678910226661">
 					<position dim="0">1978.65907041387</position>
-=======
-				<feature id="f_13574947772324278593_11586291247413769442">
-					<position dim="0">1978.65904210637</position>
->>>>>>> f64bd50b
 					<position dim="1">300.165352089204</position>
 					<intensity>2.22186e+06</intensity>
 					<quality dim="0">0</quality>
@@ -1863,13 +1822,8 @@
 					<UserParam type="string" name="FeatureLevel" value="MS2"/>
 					<UserParam type="float" name="isotope_probability" value="0.674606839793181"/>
 				</feature>
-<<<<<<< HEAD
-				<feature id="f_11586291247413769442_17325731682080510033">
+				<feature id="f_4410447320637600518_13574947772324278593">
 					<position dim="0">1978.65907041387</position>
-=======
-				<feature id="f_13574947772324278593_7061025990090747374">
-					<position dim="0">1978.65904210637</position>
->>>>>>> f64bd50b
 					<position dim="1">300.499803701804</position>
 					<intensity>707673</intensity>
 					<quality dim="0">0</quality>
@@ -1908,10 +1862,10 @@
 			<UserParam type="float" name="var_xcorr_shape" value="0.775115723638661"/>
 			<UserParam type="float" name="var_xcorr_shape_weighted" value="0.70381060715617"/>
 			<UserParam type="float" name="var_library_corr" value="1"/>
-			<UserParam type="float" name="var_library_rmsd" value="0.0838284433324636"/>
-			<UserParam type="float" name="var_library_sangle" value="0.141078652799304"/>
-			<UserParam type="float" name="var_library_rootmeansquare" value="0.0838284433324636"/>
-			<UserParam type="float" name="var_library_manhattan" value="0.0981949292152709"/>
+			<UserParam type="float" name="var_library_rmsd" value="0.0838284433324637"/>
+			<UserParam type="float" name="var_library_sangle" value="0.141078652799303"/>
+			<UserParam type="float" name="var_library_rootmeansquare" value="0.0838284433324637"/>
+			<UserParam type="float" name="var_library_manhattan" value="0.098194929215271"/>
 			<UserParam type="float" name="var_library_dotprod" value="0.995657255203499"/>
 			<UserParam type="float" name="var_intensity_score" value="0.1321993453345"/>
 			<UserParam type="float" name="nr_peaks" value="2"/>
@@ -1934,11 +1888,7 @@
 			<UserParam type="int" name="n_matching_ids" value="2"/>
 			<UserParam type="string" name="feature_class" value="positive"/>
 		</feature>
-<<<<<<< HEAD
-		<feature id="f_13641829453453140763">
-=======
-		<feature id="f_11630589982317102322">
->>>>>>> f64bd50b
+		<feature id="f_3689406389503231823">
 			<position dim="0">1943.30040332327</position>
 			<position dim="1">395.239463487571</position>
 			<intensity>8.95401e+07</intensity>
@@ -1959,11 +1909,7 @@
 				<pt x="1918.98767089844" y="395.791140906471" />
 			</convexhull>
 			<subordinate>
-<<<<<<< HEAD
-				<feature id="f_13641829453453140763_12388384985798314387">
-=======
-				<feature id="f_11630589982317102322_1339341489815824759">
->>>>>>> f64bd50b
+				<feature id="f_3689406389503231823_11106716189850669289">
 					<position dim="0">1943.30040332327</position>
 					<position dim="1">395.239463487571</position>
 					<intensity>6.31944e+07</intensity>
@@ -1978,11 +1924,7 @@
 					<UserParam type="string" name="FeatureLevel" value="MS2"/>
 					<UserParam type="float" name="isotope_probability" value="0.704209887318509"/>
 				</feature>
-<<<<<<< HEAD
-				<feature id="f_13641829453453140763_4041634828915281168">
-=======
-				<feature id="f_11630589982317102322_17325731682080510033">
->>>>>>> f64bd50b
+				<feature id="f_3689406389503231823_11221884879889731173">
 					<position dim="0">1943.30040332327</position>
 					<position dim="1">395.741140906471</position>
 					<intensity>2.63457e+07</intensity>
@@ -2015,9 +1957,9 @@
 			<UserParam type="float" name="var_xcorr_shape" value="0.999855522861782"/>
 			<UserParam type="float" name="var_xcorr_shape_weighted" value="0.999819433927319"/>
 			<UserParam type="float" name="var_library_corr" value="1"/>
-			<UserParam type="float" name="var_library_rmsd" value="0.00155698400061227"/>
+			<UserParam type="float" name="var_library_rmsd" value="0.00155698400061224"/>
 			<UserParam type="float" name="var_library_sangle" value="0.00266588296521212"/>
-			<UserParam type="float" name="var_library_rootmeansquare" value="0.00155698400061227"/>
+			<UserParam type="float" name="var_library_rootmeansquare" value="0.00155698400061224"/>
 			<UserParam type="float" name="var_library_manhattan" value="0.00178551886317935"/>
 			<UserParam type="float" name="var_library_dotprod" value="0.999998543005867"/>
 			<UserParam type="float" name="var_intensity_score" value="0.995940359920697"/>
@@ -2041,11 +1983,7 @@
 			<UserParam type="int" name="n_matching_ids" value="1"/>
 			<UserParam type="string" name="feature_class" value="positive"/>
 		</feature>
-<<<<<<< HEAD
-		<feature id="f_17078574238716611972">
-=======
-		<feature id="f_13641829453453140763">
->>>>>>> f64bd50b
+		<feature id="f_575144564576995072">
 			<position dim="0">2391.85092296619</position>
 			<position dim="1">501.795134726821</position>
 			<intensity>3.70448e+07</intensity>
@@ -2066,11 +2004,7 @@
 				<pt x="2367.25073242188" y="502.346812145721" />
 			</convexhull>
 			<subordinate>
-<<<<<<< HEAD
-				<feature id="f_17078574238716611972_5106727040801878879">
-=======
-				<feature id="f_13641829453453140763_12388384985798314387">
->>>>>>> f64bd50b
+				<feature id="f_575144564576995072_5805590394902791448">
 					<position dim="0">2391.85092296619</position>
 					<position dim="1">501.795134726821</position>
 					<intensity>2.43122e+07</intensity>
@@ -2085,11 +2019,7 @@
 					<UserParam type="string" name="FeatureLevel" value="MS2"/>
 					<UserParam type="float" name="isotope_probability" value="0.653030735732608"/>
 				</feature>
-<<<<<<< HEAD
-				<feature id="f_17078574238716611972_18390135059454481268">
-=======
-				<feature id="f_13641829453453140763_4041634828915281168">
->>>>>>> f64bd50b
+				<feature id="f_575144564576995072_11586291247413769442">
 					<position dim="0">2391.85092296619</position>
 					<position dim="1">502.296812145721</position>
 					<intensity>1.27326e+07</intensity>
@@ -2148,11 +2078,7 @@
 			<UserParam type="int" name="n_matching_ids" value="1"/>
 			<UserParam type="string" name="feature_class" value="positive"/>
 		</feature>
-<<<<<<< HEAD
-		<feature id="f_15721057298497490036">
-=======
-		<feature id="f_17078574238716611972">
->>>>>>> f64bd50b
+		<feature id="f_7061025990090747374">
 			<position dim="0">1558.93256201525</position>
 			<position dim="1">358.174576486338</position>
 			<intensity>1.27675e+06</intensity>
@@ -2173,11 +2099,7 @@
 				<pt x="1539.38354492188" y="358.559028098938" />
 			</convexhull>
 			<subordinate>
-<<<<<<< HEAD
-				<feature id="f_15721057298497490036_2608380305220684729">
-=======
-				<feature id="f_17078574238716611972_5106727040801878879">
->>>>>>> f64bd50b
+				<feature id="f_7061025990090747374_8195437834883133454">
 					<position dim="0">1558.93256201525</position>
 					<position dim="1">358.174576486338</position>
 					<intensity>903200</intensity>
@@ -2192,11 +2114,7 @@
 					<UserParam type="string" name="FeatureLevel" value="MS2"/>
 					<UserParam type="float" name="isotope_probability" value="0.646660950740033"/>
 				</feature>
-<<<<<<< HEAD
-				<feature id="f_15721057298497490036_11422463686885200558">
-=======
-				<feature id="f_17078574238716611972_18390135059454481268">
->>>>>>> f64bd50b
+				<feature id="f_7061025990090747374_3395379003172100421">
 					<position dim="0">1558.93256201525</position>
 					<position dim="1">358.509028098938</position>
 					<intensity>373548</intensity>
@@ -2255,11 +2173,7 @@
 			<UserParam type="int" name="n_matching_ids" value="1"/>
 			<UserParam type="string" name="feature_class" value="positive"/>
 		</feature>
-<<<<<<< HEAD
-		<feature id="f_7344192187426184761">
-=======
-		<feature id="f_15721057298497490036">
->>>>>>> f64bd50b
+		<feature id="f_11630589982317102322">
 			<position dim="0">2090.16589529491</position>
 			<position dim="1">421.758354535421</position>
 			<intensity>1.18347e+07</intensity>
@@ -2280,11 +2194,7 @@
 				<pt x="2038.14636230469" y="422.310031954321" />
 			</convexhull>
 			<subordinate>
-<<<<<<< HEAD
-				<feature id="f_7344192187426184761_7283948392886265699">
-=======
-				<feature id="f_15721057298497490036_2608380305220684729">
->>>>>>> f64bd50b
+				<feature id="f_11630589982317102322_1339341489815824759">
 					<position dim="0">2090.16589529491</position>
 					<position dim="1">421.758354535421</position>
 					<intensity>8.41674e+06</intensity>
@@ -2299,11 +2209,7 @@
 					<UserParam type="string" name="FeatureLevel" value="MS2"/>
 					<UserParam type="float" name="isotope_probability" value="0.688369804746839"/>
 				</feature>
-<<<<<<< HEAD
-				<feature id="f_7344192187426184761_2130311522918743509">
-=======
-				<feature id="f_15721057298497490036_11422463686885200558">
->>>>>>> f64bd50b
+				<feature id="f_11630589982317102322_17325731682080510033">
 					<position dim="0">2090.16589529491</position>
 					<position dim="1">422.260031954321</position>
 					<intensity>3.41801e+06</intensity>
@@ -2362,11 +2268,7 @@
 			<UserParam type="int" name="n_matching_ids" value="1"/>
 			<UserParam type="string" name="feature_class" value="positive"/>
 		</feature>
-<<<<<<< HEAD
-		<feature id="f_9140546320740515641">
-=======
-		<feature id="f_7344192187426184761">
->>>>>>> f64bd50b
+		<feature id="f_13641829453453140763">
 			<position dim="0">1788.67974852082</position>
 			<position dim="1">722.324660331071</position>
 			<intensity>2.35379e+07</intensity>
@@ -2387,11 +2289,7 @@
 				<pt x="1763.34350585938" y="722.876337749971" />
 			</convexhull>
 			<subordinate>
-<<<<<<< HEAD
-				<feature id="f_9140546320740515641_9868242461570157420">
-=======
-				<feature id="f_7344192187426184761_2130311522918743509">
->>>>>>> f64bd50b
+				<feature id="f_13641829453453140763_4041634828915281168">
 					<position dim="0">1788.67974852082</position>
 					<position dim="1">722.324660331071</position>
 					<intensity>1.35914e+07</intensity>
@@ -2406,11 +2304,7 @@
 					<UserParam type="string" name="FeatureLevel" value="MS2"/>
 					<UserParam type="float" name="isotope_probability" value="0.579648044979989"/>
 				</feature>
-<<<<<<< HEAD
-				<feature id="f_9140546320740515641_16616557306000669869">
-=======
-				<feature id="f_7344192187426184761_9140546320740515641">
->>>>>>> f64bd50b
+				<feature id="f_13641829453453140763_17078574238716611972">
 					<position dim="0">1788.67974852082</position>
 					<position dim="1">722.826337749971</position>
 					<intensity>9.94654e+06</intensity>
@@ -2443,11 +2337,11 @@
 			<UserParam type="float" name="var_xcorr_shape" value="0.999930643615412"/>
 			<UserParam type="float" name="var_xcorr_shape_weighted" value="0.999898605325919"/>
 			<UserParam type="float" name="var_library_corr" value="1"/>
-			<UserParam type="float" name="var_library_rmsd" value="0.00222326540194354"/>
+			<UserParam type="float" name="var_library_rmsd" value="0.00222326540194348"/>
 			<UserParam type="float" name="var_library_sangle" value="0.00433946169809374"/>
-			<UserParam type="float" name="var_library_rootmeansquare" value="0.00222326540194354"/>
-			<UserParam type="float" name="var_library_manhattan" value="0.00226527208671562"/>
-			<UserParam type="float" name="var_library_dotprod" value="0.999997466024098"/>
+			<UserParam type="float" name="var_library_rootmeansquare" value="0.00222326540194348"/>
+			<UserParam type="float" name="var_library_manhattan" value="0.00226527208671551"/>
+			<UserParam type="float" name="var_library_dotprod" value="0.999997466024099"/>
 			<UserParam type="float" name="var_intensity_score" value="0.976390288421209"/>
 			<UserParam type="float" name="nr_peaks" value="2"/>
 			<UserParam type="float" name="sn_ratio" value="153.107524061801"/>
@@ -2469,11 +2363,7 @@
 			<UserParam type="int" name="n_matching_ids" value="1"/>
 			<UserParam type="string" name="feature_class" value="positive"/>
 		</feature>
-<<<<<<< HEAD
-		<feature id="f_25974125700937907">
-=======
-		<feature id="f_16616557306000669869">
->>>>>>> f64bd50b
+		<feature id="f_15721057298497490036">
 			<position dim="0">2336.46435698137</position>
 			<position dim="1">464.250362519471</position>
 			<intensity>1.26835e+08</intensity>
@@ -2494,11 +2384,7 @@
 				<pt x="2307.17138671875" y="464.802039938371" />
 			</convexhull>
 			<subordinate>
-<<<<<<< HEAD
-				<feature id="f_25974125700937907_7444998229116103684">
-=======
-				<feature id="f_16616557306000669869_8984402899352117479">
->>>>>>> f64bd50b
+				<feature id="f_15721057298497490036_2608380305220684729">
 					<position dim="0">2336.46435698137</position>
 					<position dim="1">464.250362519471</position>
 					<intensity>8.30316e+07</intensity>
@@ -2513,11 +2399,7 @@
 					<UserParam type="string" name="FeatureLevel" value="MS2"/>
 					<UserParam type="float" name="isotope_probability" value="0.655742026441336"/>
 				</feature>
-<<<<<<< HEAD
-				<feature id="f_25974125700937907_11583213259935596392">
-=======
-				<feature id="f_16616557306000669869_1621338151966755474">
->>>>>>> f64bd50b
+				<feature id="f_15721057298497490036_11422463686885200558">
 					<position dim="0">2336.46435698137</position>
 					<position dim="1">464.752039938371</position>
 					<intensity>4.3803e+07</intensity>
@@ -2577,13 +2459,13 @@
 			<UserParam type="float" name="xx_lda_prelim_score" value="7.2506009186205"/>
 			<UserParam type="float" name="var_isotope_correlation_score" value="0.990654856489394"/>
 			<UserParam type="float" name="var_isotope_overlap_score" value="0.345355033874512"/>
-			<UserParam type="float" name="var_massdev_score" value="1.19333451679781"/>
-			<UserParam type="float" name="var_massdev_score_weighted" value="1.03625577745552"/>
+			<UserParam type="float" name="var_massdev_score" value="1.19333451667543"/>
+			<UserParam type="float" name="var_massdev_score_weighted" value="1.03625577733313"/>
 			<UserParam type="float" name="var_bseries_score" value="0"/>
 			<UserParam type="float" name="var_yseries_score" value="0"/>
 			<UserParam type="float" name="var_dotprod_score" value="0.761987351682086"/>
 			<UserParam type="float" name="var_manhatt_score" value="0.862442874603575"/>
-			<UserParam type="float" name="main_var_xx_swath_prelim_score" value="4.31914514058358"/>
+			<UserParam type="float" name="main_var_xx_swath_prelim_score" value="4.31914514059437"/>
 			<UserParam type="float" name="PrecursorMZ" value="464.250362519471"/>
 			<UserParam type="float" name="xx_swath_prelim_score" value="0"/>
 			<UserParam type="int" name="n_total_ids" value="3"/>
