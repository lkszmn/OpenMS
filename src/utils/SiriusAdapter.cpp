// --------------------------------------------------------------------------
//                   OpenMS -- Open-Source Mass Spectrometry
// --------------------------------------------------------------------------
// Copyright The OpenMS Team -- Eberhard Karls University Tuebingen,
// ETH Zurich, and Freie Universitaet Berlin 2002-2016.
//
// This software is released under a three-clause BSD license:
//  * Redistributions of source code must retain the above copyright
//    notice, this list of conditions and the following disclaimer.
//  * Redistributions in binary form must reproduce the above copyright
//    notice, this list of conditions and the following disclaimer in the
//    documentation and/or other materials provided with the distribution.
//  * Neither the name of any author or any participating institution
//    may be used to endorse or promote products derived from this software
//    without specific prior written permission.
// For a full list of authors, refer to the file AUTHORS.
// --------------------------------------------------------------------------
// THIS SOFTWARE IS PROVIDED BY THE COPYRIGHT HOLDERS AND CONTRIBUTORS "AS IS"
// AND ANY EXPRESS OR IMPLIED WARRANTIES, INCLUDING, BUT NOT LIMITED TO, THE
// IMPLIED WARRANTIES OF MERCHANTABILITY AND FITNESS FOR A PARTICULAR PURPOSE
// ARE DISCLAIMED. IN NO EVENT SHALL ANY OF THE AUTHORS OR THE CONTRIBUTING
// INSTITUTIONS BE LIABLE FOR ANY DIRECT, INDIRECT, INCIDENTAL, SPECIAL,
// EXEMPLARY, OR CONSEQUENTIAL DAMAGES (INCLUDING, BUT NOT LIMITED TO,
// PROCUREMENT OF SUBSTITUTE GOODS OR SERVICES; LOSS OF USE, DATA, OR PROFITS;
// OR BUSINESS INTERRUPTION) HOWEVER CAUSED AND ON ANY THEORY OF LIABILITY,
// WHETHER IN CONTRACT, STRICT LIABILITY, OR TORT (INCLUDING NEGLIGENCE OR
// OTHERWISE) ARISING IN ANY WAY OUT OF THE USE OF THIS SOFTWARE, EVEN IF
// ADVISED OF THE POSSIBILITY OF SUCH DAMAGE.
//
// --------------------------------------------------------------------------
// $Maintainer: Oliver Alka $
// $Authors: Oliver Alka, Timo Sachsenberg $
// --------------------------------------------------------------------------

//not sure if more #include directives are needed

#include <OpenMS/APPLICATIONS/TOPPBase.h>
#include <OpenMS/FORMAT/MzMLFile.h>
#include <OpenMS/FORMAT/MzTabFile.h>
#include <OpenMS/ANALYSIS/ID/SiriusMSConverter.h>
#include <OpenMS/FORMAT/DATAACCESS/SiriusMzTabWriter.h>
#include <OpenMS/FORMAT/DATAACCESS/CsiFingerIdMzTabWriter.h>
#include <QtCore/QProcess>
#include <QDir>
#include <QDebug>
#include <QDirIterator>

using namespace OpenMS;
using namespace std;


//-------------------------------------------------------------
//Doxygen docu
//----------------------------------------------------------
/**
  @page UTILS_SiriusAdapter

  @brief De novo metabolite identification.

  CSI:FingerID (Compound Structure Identification: FingerID) is a method for searching a tandem mass spectrum of a small molecule (metabolite) in a database of molecular structures.

  To use this feature, the Sirius command line tool as well as a java installation is needed.

  Sirius can be found on https://bio.informatik.uni-jena.de/software/sirius/

  If you want to use the software with the Gurobi solver (free academic license) instead of GLPK, please follow the instructions in the sirius manual.

  Please see the following publications:

  Kai Dührkop and Sebastian Böcker. Fragmentation trees reloaded.  J Cheminform, 8:5, 2016. (Cite this for fragmentation pattern analysis and fragmentation tree computation)

  Kai Dührkop, Huibin Shen, Marvin Meusel, Juho Rousu, and Sebastian Böcker. Searching molecular structure databases with tandem mass spectra using CSI:FingerID. Proc Natl Acad Sci U S A, 112(41):12580-12585, 2015. (Cite this when using CSI:FingerID)

  <B>The command line parameters of this tool are:</B>
  @verbinclude UTILS_SiriusAdapter.cli
  <B>INI file documentation of this tool:</B>
  @htmlinclude UTILS_SiriusAdapter.html
 */

/// @cond TOPPCLASSES

class TOPPSiriusAdapter :
    public TOPPBase
{
public:
  TOPPSiriusAdapter() :
    TOPPBase("SiriusAdapter", "Tool for metabolite identification using single and tandem mass spectrometry", false)
  {
  }

protected:

  static bool sortByScanIndex(const String & i, const String & j)
  {
    return (atoi(SiriusMzTabWriter::extract_scan_index(i).c_str()) < atoi(SiriusMzTabWriter::extract_scan_index(j).c_str()));
  }

  void registerOptionsAndFlags_()
  {
    registerInputFile_("executable", "<executable>",
#if  defined(__APPLE__)
                       "sirius",
#else
                       "sirius-console-64.exe",
#endif
                       "sirius executable e.g. sirius", true, false, ListUtils::create<String>("skipexists"));

    registerInputFile_("in", "<file>", "", "MzML Input file");
    setValidFormats_("in", ListUtils::create<String>("mzml"));

    registerOutputFile_("out_sirius", "<file>", "", "MzTab Output file for SiriusAdapter results");
    setValidFormats_("out_sirius", ListUtils::create<String>("tsv"));

    registerOutputFile_("out_fingerid","<file>", "", "MzTab ouput file for CSI:FingerID, if this parameter is given, SIRIUS will search for a molecular structure using CSI:FingerID after determining the sum formula", false);
    setValidFormats_("out_fingerid", ListUtils::create<String>("tsv"));

    registerStringOption_("profile", "<choice>", "qtof", "Specify the used analysis profile", false);
    setValidStrings_("profile", ListUtils::create<String>("qtof,orbitrap,fticr"));
    registerIntOption_("candidates", "<num>", 5, "The number of candidates in the output. Default 5 best candidates", false);
    registerStringOption_("database", "<choice>", "all", "search formulas in given database", false);
    setValidStrings_("database", ListUtils::create<String>("all,chebi,custom,kegg,bio,natural products,pubmed,hmdb,biocyc,hsdb,knapsack,biological,zinc bio,gnps,pubchem,mesh,maconda"));    
    registerIntOption_("noise", "<num>", 0, "median intensity of noise peaks", false);
    registerIntOption_("ppm_max", "<num>", 10, "allowed ppm for decomposing masses", false);
    registerStringOption_("isotope", "<choice>", "both", "how to handle isotope pattern data. Use 'score' to use them for ranking or 'filter' if you just want to remove candidates with bad isotope pattern. With 'both' you can use isotopes for filtering and scoring (default). Use 'omit' to ignore isotope pattern.", false);
    setValidStrings_("isotope", ListUtils::create<String>("score,filter,both,omit"));
    registerStringOption_("elements", "<choice>", "CHNOP[5]S", "The allowed elements. Write CHNOPSCl to allow the elements C, H, N, O, P, S and Cl. Add numbers in brackets to restrict the maximal allowed occurence of these elements: CHNOP[5]S[8]Cl[1]. By default CHNOP[5]S is used.", false);

    registerIntOption_("number", "<num>", 10, "The number of compounds used in the output", false);

    registerFlag_("auto_charge", "Use this option if the charge of your compounds is unknown and you do not want to assume [M+H]+ as default. With the auto charge option SIRIUS will not care about charges and allow arbitrary adducts for the precursor peak.", false);
    registerFlag_("iontree", "Print molecular formulas and node labels with the ion formula instead of the neutral formula", false);
    registerFlag_("no_recalibration", "If this option is set, SIRIUS will not recalibrate the spectrum during the analysis.", false);
  }

  ExitCodes main_(int, const char **)
  {
    //-------------------------------------------------------------
    // Parsing parameters
    //-------------------------------------------------------------

<<<<<<< HEAD
    String in = getStringOption_("in");
    String out_sirius = getStringOption_("out_sirius");
    String out_csifingerid = getStringOption_("out_fingerid");

    // needed for counting
    int number_compounds = getIntOption_("number"); 
=======
    const String in = getStringOption_("in");
    const String out_sirius = getStringOption_("out_sirius");
    const String out_csifingerid = getStringOption_("out_CSIFingerID");

    // needed for counting
    const int number_compounds = getIntOption_("number") + 1;  // +1 needed to write the correct number of compounds
>>>>>>> ffdca17a

    // Parameter for Sirius3
    QString executable = getStringOption_("executable").toQString();
    const QString profile = getStringOption_("profile").toQString();
    const QString elements = getStringOption_("elements").toQString();
    const QString database = getStringOption_("database").toQString();
    const QString isotope = getStringOption_("isotope").toQString();
    const QString noise = QString::number(getIntOption_("noise"));
    const QString ppm_max = QString::number(getIntOption_("ppm_max"));
    const QString candidates = QString::number(getIntOption_("candidates"));

    const bool auto_charge = getFlag_("auto_charge");
    const bool no_recalibration = getFlag_("no_recalibration");
    const bool fingerid = getFlag_("fingerid");
    const bool iontree = getFlag_("iontree");

<<<<<<< HEAD
    bool auto_charge = getFlag_("auto_charge");
    bool no_recalibration = getFlag_("no_recalibration");
    bool iontree = getFlag_("iontree");
=======

    //-------------------------------------------------------------
    // Determination of the Executable
    //-------------------------------------------------------------

    // Parameter executable not provided
    if (executable.isEmpty())
    {
      const QProcessEnvironment env;
      const QString & qsiriuspathenv = env.systemEnvironment().value("SIRIUS_PATH");
      executable = qsiriuspathenv.isEmpty() ? "sirius" : qsiriuspathenv;
    }
    const QString & path_to_executable = File::path(executable).toQString();
>>>>>>> ffdca17a

    //-------------------------------------------------------------
    // Calculations
    //-------------------------------------------------------------

    PeakMap spectra;
    MzMLFile f;
    f.setLogType(log_type_);
    f.load(in, spectra);
    std::vector<String> subdirs;

    QString tmp_base_dir = File::getTempDirectory().toQString();
    QString tmp_dir = QDir(tmp_base_dir).filePath(File::getUniqueName().toQString());

    String tmp_ms_file = QDir(tmp_base_dir).filePath((File::getUniqueName() + ".ms").toQString());
    String out_dir = QDir(tmp_dir).filePath("sirius_out");

    //Write msfile
    SiriusMSFile::store(spectra, tmp_ms_file);

    // Assemble SIRIUS parameters
    QStringList process_params;
    process_params << "-p" << profile
                   << "-e" << elements
                   << "-d" << database
                   << "-s" << isotope
                   << "--noise" << noise
                   << "--candidates" << candidates
                   << "--ppm-max" << ppm_max
                   << "--quiet"
                   << "--output" << out_dir.toQString(); //internal output folder for temporary SIRIUS output file storage

    // Add flags
    if (no_recalibration)
    {
      process_params << "--no-recalibration";
    }
    if (!out_csifingerid.empty())
    {
      process_params << "--fingerid";
    }
    if (iontree)
    {
      process_params << "--iontree";
    }
    if (auto_charge)
    {
      process_params << "--auto-charge";
    }

    process_params << tmp_ms_file.toQString();

    // The actual process
    QProcess qp;
    qp.setWorkingDirectory(path_to_executable); //since library paths are relative to sirius executable path
    qp.start(executable, process_params); // does automatic escaping etc... start
    const bool success = qp.waitForFinished(-1); // wait till job is finished
    qp.close();

    if (success == false || qp.exitStatus() != 0 || qp.exitCode() != 0)
    {
      writeLog_( "FATAL: External invocation of Sirius failed. Standard output and error were:");
      const QString sirius_stdout(qp.readAllStandardOutput());
      const QString sirius_stderr(qp.readAllStandardOutput());
      writeLog_(sirius_stdout);
      writeLog_(sirius_stderr);

      return EXTERNAL_PROGRAM_ERROR;
    }

    //-------------------------------------------------------------
    // writing output
    //-------------------------------------------------------------

    //Extract path to subfolders (sirius internal folder structure)
    QDirIterator it(out_dir.toQString(), QDir::Dirs | QDir::NoDotAndDotDot, QDirIterator::NoIteratorFlags);
    while (it.hasNext())
    {
      subdirs.push_back(it.next());
    }

    //sort vector path list
    std::sort(subdirs.begin(), subdirs.end(), sortByScanIndex);

    //Convert sirius_output to mztab and store file
    MzTab sirius_result;
    MzTabFile siriusfile;
    SiriusMzTabWriter::read(subdirs, number_compounds, sirius_result);
    siriusfile.store(out_sirius, sirius_result);

    //Convert sirius_output to mztab and store file
    if (!out_csifingerid.empty())
    {
      MzTab csi_result;
      MzTabFile csifile;
      CsiFingerIdMzTabWriter::read(subdirs, number_compounds, csi_result);
      csifile.store(out_csifingerid, csi_result);
    }

    //clean tmp directory if debug level < 2
    if (debug_level_ >= 2)
    {
      writeDebug_("Keeping temporary files in directory '" + String(tmp_dir) + " and msfile at this location "+ tmp_ms_file + ". Set debug level to 1 or lower to remove them.", 2);
    }
    else
    {
      if (tmp_dir.isEmpty() == false)
      {
        writeDebug_("Deleting temporary directory '" + String(tmp_dir) + "'. Set debug level to 2 or higher to keep it.", 0);
        File::removeDir(tmp_dir);
      }
      if (tmp_ms_file.empty() == false)
      {
        writeDebug_("Deleting temporary msfile '" + tmp_ms_file + "'. Set debug level to 2 or higher to keep it.", 0);
        File::remove(tmp_ms_file); // remove msfile
      }
    }

    return EXECUTION_OK;
  }
};

int main(int argc, const char ** argv)
{
  TOPPSiriusAdapter tool;
  return tool.main(argc, argv);
}

/// @endcond<|MERGE_RESOLUTION|>--- conflicted
+++ resolved
@@ -138,21 +138,12 @@
     // Parsing parameters
     //-------------------------------------------------------------
 
-<<<<<<< HEAD
     String in = getStringOption_("in");
     String out_sirius = getStringOption_("out_sirius");
     String out_csifingerid = getStringOption_("out_fingerid");
 
     // needed for counting
     int number_compounds = getIntOption_("number"); 
-=======
-    const String in = getStringOption_("in");
-    const String out_sirius = getStringOption_("out_sirius");
-    const String out_csifingerid = getStringOption_("out_CSIFingerID");
-
-    // needed for counting
-    const int number_compounds = getIntOption_("number") + 1;  // +1 needed to write the correct number of compounds
->>>>>>> ffdca17a
 
     // Parameter for Sirius3
     QString executable = getStringOption_("executable").toQString();
@@ -164,16 +155,9 @@
     const QString ppm_max = QString::number(getIntOption_("ppm_max"));
     const QString candidates = QString::number(getIntOption_("candidates"));
 
-    const bool auto_charge = getFlag_("auto_charge");
-    const bool no_recalibration = getFlag_("no_recalibration");
-    const bool fingerid = getFlag_("fingerid");
-    const bool iontree = getFlag_("iontree");
-
-<<<<<<< HEAD
     bool auto_charge = getFlag_("auto_charge");
     bool no_recalibration = getFlag_("no_recalibration");
     bool iontree = getFlag_("iontree");
-=======
 
     //-------------------------------------------------------------
     // Determination of the Executable
@@ -187,7 +171,6 @@
       executable = qsiriuspathenv.isEmpty() ? "sirius" : qsiriuspathenv;
     }
     const QString & path_to_executable = File::path(executable).toQString();
->>>>>>> ffdca17a
 
     //-------------------------------------------------------------
     // Calculations
