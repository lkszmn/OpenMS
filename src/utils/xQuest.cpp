--- conflicted
+++ resolved
@@ -231,7 +231,7 @@
     Param filter_param = window_mower_filter.getParameters();
     filter_param.setValue("windowsize", 100.0, "The size of the sliding window along the m/z axis.");
     filter_param.setValue("peakcount", 20, "The number of peaks that should be kept.");
-    filter_param.setValue("movetype", "jump", "Whether sliding window (one peak steps) or jumping window (window size steps) should be used.");
+    filter_param.setValue("movetype", "jump", "Whether sliding window (one peak steps or jumping window window size steps) should be used.");
     window_mower_filter.setParameters(filter_param);
     NLargest nlargest_filter = NLargest(400);
   
@@ -285,7 +285,7 @@
   {
         Size result = 1;
         Size j = 1;
-        if ( k > n || k < 0) return 0;
+        if ( k > n) return 0;
 
 	while (j <= k)
 	{
@@ -371,7 +371,7 @@
       {
         Int j = i + shift;
         //cout << "xcorr i: " << i << "\t shift: " << shift << "\t j: " << j << endl;
-        if ( (j >= 0) && (j <= table_size))
+        if ( (j >= 0) && (j < table_size))
         {
           s += (ion_table1[i] - mean1) * (ion_table2[j] - mean2);
          // cout << "XCORR S: " << s << endl;
@@ -382,14 +382,14 @@
         results[shift + maxshift] = s / denom;
       }
     }
-    //cout << "xcorr s/denom vector: " << results << endl;
+    cout << "xcorr s/denom vector: " << results << endl;
     return results;
   }
      
 
   struct PreprocessedPairSpectra_
   {
-    // pre-initialize so we can simply std::swap the spectra (no synchronization in multi-threading context needed as we get no reallocation of the PeakMaps) 
+    // pre-initialize so we can simply std::swap the spectra (no synchronization in multi-threading context needed as we get no reallocation of the PeakMapreprocessed_pair_spectra. 
     PeakMap spectra_light_different; // peaks in light spectrum after common peaks have been removed
     PeakMap spectra_heavy_different; // peaks in heavy spectrum after common peaks have been removed
     PeakMap spectra_heavy_to_light; // heavy peaks transformed to light ones and after common peaks have been removed
@@ -413,7 +413,7 @@
   // create common / shifted peak spectra for all pairs
   PreprocessedPairSpectra_ preprocessPairs_(const PeakMap& spectra, const map<Size, Size>& map_light_to_heavy, const SpectrumAlignment& ms2_aligner, const double cross_link_mass_light, const double cross_link_mass_heavy)
   {
-    PreprocessedPairSpectra_ ps(spectra.size());
+    PreprocessedPairSpectra_ preprocessed_pair_spectra(spectra.size());
  
 #ifdef _OPENMP
 #pragma omp parallel for
@@ -463,8 +463,8 @@
             spectrum_heavy_different.push_back(spectrum_heavy[i]);
           }
         }
-        std::swap(ps.spectra_light_different[scan_index], spectrum_light_different);
-        std::swap(ps.spectra_heavy_different[scan_index], spectrum_heavy_different);
+        std::swap(preprocessed_pair_spectra.spectra_light_different[scan_index], spectrum_light_different);
+        std::swap(preprocessed_pair_spectra.spectra_heavy_different[scan_index], spectrum_heavy_different);
 
         // transform by m/z difference between unlabeled and labeled cross-link to make heavy and light comparable.
         // TODO: important: assume different charged MS2 fragments. Now only single charged ones are assumed
@@ -477,7 +477,7 @@
           p.setMZ(p.getMZ() - (cross_link_mass_heavy - cross_link_mass_light));
           spectrum_heavy_to_light.push_back(p); 
         }
-        std::swap(ps.spectra_heavy_to_light[scan_index], spectrum_heavy_to_light);
+        std::swap(preprocessed_pair_spectra.spectra_heavy_to_light[scan_index], spectrum_heavy_to_light);
 
         /*
         // transform heavy spectrum to artifical spectrum with cross-linker completely removed
@@ -509,7 +509,7 @@
           xlink_peaks.push_back(spectrum_light[matched_fragments_with_shift[i].first]);
         }
         xlink_peaks.sortByPosition();
-        std::swap(ps.spectra_xlink_peaks[scan_index], xlink_peaks);
+        std::swap(preprocessed_pair_spectra.spectra_xlink_peaks[scan_index], xlink_peaks);
 
 #ifdef DEBUG_XQUEST
         cout << "Common peaks: " << matched_fragments_without_shift.size() << " different peaks: " << spectrum_light.size() - matched_fragments_without_shift.size() << ", " << spectrum_heavy.size() - matched_fragments_without_shift.size() << endl;
@@ -525,10 +525,10 @@
 #ifdef DEBUG_XQUEST
         cout << "Peaks to match: " << common_peaks.size() << endl;
 #endif
-        std::swap(ps.spectra_common_peaks[scan_index], common_peaks);
-      }
-    }
-    return ps;
+        std::swap(preprocessed_pair_spectra.spectra_common_peaks[scan_index], common_peaks);
+      }
+    }
+    return preprocessed_pair_spectra;
   }
 
   struct OPENMS_DLLAPI MatchedIonCount
@@ -854,11 +854,7 @@
     cout << "Number of MS2 pairs connceted by consensus feature: " << map_light_to_heavy.size() << endl;
 
     // create common peak / shifted peak spectra for all pairs
-<<<<<<< HEAD
-    PreprocessedPairSpectra_ ps = preprocessPairs_(spectra, map_light_to_heavy, ms2_aligner, cross_link_mass_light, cross_link_mass_heavy);
-=======
     PreprocessedPairSpectra_ preprocessed_pair_spectra = preprocessPairs_(spectra, map_light_to_heavy, ms2_aligner, cross_link_mass_light, cross_link_mass_heavy);
->>>>>>> 690c9f17
  
     Size count_proteins = 0;
     Size count_peptides = 0;
@@ -943,6 +939,7 @@
 
     // create spectrum generator
     TheoreticalSpectrumGenerator spectrum_generator;
+    TheoreticalSpectrumGeneratorXLinks specGen;
 
     cout << "Peptide " << processed_peptides.size() << " candidates." << endl;
 
@@ -950,58 +947,12 @@
     // Initialize enumeration mode
     multimap<double, pair<AASequence, AASequence> > enumerated_cross_link_masses;
 
-<<<<<<< HEAD
-     // Initialize Ion Index mode
-     //Size counter(0);
-     //TODO remove, adapt to ppm
-     HashGrid1D hg(0.0, 5000.0, fragment_mass_tolerance);
-=======
     //TODO remove, adapt to ppm
     HashGrid1D hg(0.0, 20000.0, fragment_mass_tolerance);
->>>>>>> 690c9f17
 
     if (!ion_index_mode)
     {
       enumerated_cross_link_masses = enumerateCrossLinksAndMasses_(processed_peptides, cross_link_mass_light, cross_link_mass_loss_type2);
-<<<<<<< HEAD
-            cout << "Enumerated cross-links: " << enumerated_cross_link_masses.size() << endl;
-    } else {
-
-
-        // create spectrum generator
-        TheoreticalSpectrumGeneratorXLinks spectrum_generator;
-
-        Size has_aligned_peaks(0);
-        Size no_aligned_peaks(0);
-
-        // filtering peptide candidates
-        for (map<StringView, AASequence>::iterator a = processed_peptides.begin(); a != processed_peptides.end(); ++a)
-        {
-          //create theoretical spectrum
-          MSSpectrum<RichPeak1D> theo_spectrum = MSSpectrum<RichPeak1D>();
-
-          const AASequence& seq = a->second;
-          //add peaks for b and y ions with charge 1
-          //cout << a->first.getString() << ":" << a->second.toString() << endl;
-          spectrum_generator.getCommonIonSpectrum(theo_spectrum, seq, 1);
-
-          //sort by mz
-          theo_spectrum.sortByPosition();
-
-          for (Size i = 0; i != theo_spectrum.size(); ++i)
-          {
-            hg.insert(theo_spectrum[i].getMZ(), &(a->second)); // TODO add real index here
-          }
-        }
-      }
-
-
-    // TODO test variable, can be removed
-    float pScoreMax =0;
-    double TICMax = 0;
-    double matchOddsMax = 0;
-    double xcorrMax = 0;
-=======
       cout << "Enumerated cross-links: " << enumerated_cross_link_masses.size() << endl;
     }
     else
@@ -1028,7 +979,9 @@
 
     // TODO test variable, can be removed
     double pScoreMax = 0;
->>>>>>> 690c9f17
+    double TICMax = 0;
+    double matchOddsMax = 0;
+    double xcorrMax = 0;
 
     // iterate over all spectra
     for (SignedSize scan_index = 0; scan_index < (SignedSize)spectra.size(); ++scan_index)
@@ -1044,30 +997,11 @@
    
       if (scan_index_light_it != map_light_to_heavy.end())
       { 
-        const Size scan_index_heavy = scan_index_light_it->second;
-        const PeakSpectrum& spectrum_heavy = spectra[scan_index_heavy];
-
         // cout << "Pair: " << scan_index << ", " << scan_index_heavy << " (mz, charge, mass) " << precursor_mz << "," << precursor_charge << "," << precursor_mass <<  endl;
 
-<<<<<<< HEAD
-        // Matching of common peaks (done with 0.2 Da tolerance in xQuest)
-//        std::vector< std::pair< Size, Size > > common_peaks; // TODO: use precalculated
-//        ms2_aligner.getSpectrumAlignment(common_peaks, spectrum_light, spectrum_heavy);
-        PeakSpectrum& common_peaks = ps.spectra_common_peaks[scan_index];
-
-/*
-        cout << "Pair: " << a->second << "(" << a->second.getMonoWeight() << ")" << ", " 
-             << b->second << "(" << b->second.getMonoWeight() << ") matched to light spectrum " << scan_index_light << " with m/z: " << spectrum_light.getPrecursors()[0].getMZ() << " cross_link_mass: " <<  cross_link_mass << endl;
-        cout << "Common peaks: " << common_peaks.size() << " remaining preaks: " << spectrum_light.size() - common_peaks.size() << ", " << spectrum_heavy.size() - common_peaks.size() << endl;
-       
-*/
-
-        if(common_peaks.size() > 3)
-=======
         const PeakSpectrum& common_peaks = preprocessed_pair_spectra.spectra_common_peaks[scan_index];
 
         if(common_peaks.size() > 3) // TODO: check if this is done in xQuest
->>>>>>> 690c9f17
         {
           // determine candidates
           if (ion_index_mode)
@@ -1076,10 +1010,7 @@
             NLargest nlargest_filter = NLargest(50);
             double most_intensive_peak_mz(0);
             double most_intensive_peak_int(-1);
-<<<<<<< HEAD
-=======
-
->>>>>>> 690c9f17
+
             for (Size i = 0; i != common_peaks.size(); ++i)
             {
               double current_intensity = common_peaks[i].getIntensity();
@@ -1116,7 +1047,6 @@
             for (Size i = 0; i != filtered_candidates.size(); ++i) 
             {
               const pair<AASequence, AASequence>& candidate = filtered_candidates[i];
-	      TheoreticalSpectrumGeneratorXLinks specGen;
               RichPeakSpectrum theoretical_spec;
               TheoreticalSpectrumGeneratorXLinks::ProteinProteinCrossLink cross_link_candidate;
               cross_link_candidate.alpha = candidate.first;
@@ -1166,7 +1096,6 @@
 //            cout << a->second.getMonoWeight() << ", " << b->second.getMonoWeight() << " cross_link_mass: " <<  cross_link_mass <<  endl;
 
 
-	      TheoreticalSpectrumGeneratorXLinks specGen;
 	      RichPeakSpectrum theoretical_spec_beta;
 	      RichPeakSpectrum theoretical_spec_alpha;
 	      RichPeakSpectrum theoretical_spec_xlinks_alpha;
@@ -1189,10 +1118,10 @@
               std::vector< std::pair< Size, Size > > matched_spec_xlinks_alpha;
               std::vector< std::pair< Size, Size > > matched_spec_xlinks_beta;
 
-              ms2_aligner.getSpectrumAlignment(matched_spec_alpha, theoretical_spec_alpha, ps.spectra_common_peaks[scan_index]);
-              ms2_aligner.getSpectrumAlignment(matched_spec_beta, theoretical_spec_beta, ps.spectra_common_peaks[scan_index]);
-              ms2_aligner.getSpectrumAlignment(matched_spec_xlinks_alpha, theoretical_spec_xlinks_alpha, ps.spectra_xlink_peaks[scan_index]);
-              ms2_aligner.getSpectrumAlignment(matched_spec_xlinks_beta, theoretical_spec_xlinks_beta, ps.spectra_xlink_peaks[scan_index]);
+              ms2_aligner.getSpectrumAlignment(matched_spec_alpha, theoretical_spec_alpha, preprocessed_pair_spectra.spectra_common_peaks[scan_index]);
+              ms2_aligner.getSpectrumAlignment(matched_spec_beta, theoretical_spec_beta, preprocessed_pair_spectra.spectra_common_peaks[scan_index]);
+              ms2_aligner.getSpectrumAlignment(matched_spec_xlinks_alpha, theoretical_spec_xlinks_alpha, preprocessed_pair_spectra.spectra_xlink_peaks[scan_index]);
+              ms2_aligner.getSpectrumAlignment(matched_spec_xlinks_beta, theoretical_spec_xlinks_beta, preprocessed_pair_spectra.spectra_xlink_peaks[scan_index]);
 
               /*
               ms2_aligner.getSpectrumAlignment(matched_spec_alpha, theoretical_spec_alpha, spectrum_light);
@@ -1220,10 +1149,10 @@
 
                   // %TIC score calculations
                   double matched_current = 0;
-                  for (SignedSize i = 0; i < (SignedSize)matched_spec_alpha.size(); ++i) matched_current += ps.spectra_common_peaks[scan_index][matched_spec_alpha[i].second].getIntensity();
-                  for (SignedSize i = 0; i < (SignedSize)matched_spec_beta.size(); ++i) matched_current += ps.spectra_common_peaks[scan_index][matched_spec_beta[i].second].getIntensity();
-                  for (SignedSize i = 0; i < (SignedSize)matched_spec_xlinks_alpha.size(); ++i) matched_current += ps.spectra_xlink_peaks[scan_index][matched_spec_xlinks_alpha[i].second].getIntensity();
-                  for (SignedSize i = 0; i < (SignedSize)matched_spec_xlinks_beta.size(); ++i) matched_current += ps.spectra_xlink_peaks[scan_index][matched_spec_xlinks_beta[i].second].getIntensity();
+                  for (SignedSize i = 0; i < (SignedSize)matched_spec_alpha.size(); ++i) matched_current += preprocessed_pair_spectra.spectra_common_peaks[scan_index][matched_spec_alpha[i].second].getIntensity();
+                  for (SignedSize i = 0; i < (SignedSize)matched_spec_beta.size(); ++i) matched_current += preprocessed_pair_spectra.spectra_common_peaks[scan_index][matched_spec_beta[i].second].getIntensity();
+                  for (SignedSize i = 0; i < (SignedSize)matched_spec_xlinks_alpha.size(); ++i) matched_current += preprocessed_pair_spectra.spectra_xlink_peaks[scan_index][matched_spec_xlinks_alpha[i].second].getIntensity();
+                  for (SignedSize i = 0; i < (SignedSize)matched_spec_xlinks_beta.size(); ++i) matched_current += preprocessed_pair_spectra.spectra_xlink_peaks[scan_index][matched_spec_xlinks_beta[i].second].getIntensity();
 
                   double total_current = 0;
                   for (SignedSize i = 0; i < (SignedSize)spectrum_light.size(); ++i) total_current += spectrum_light[i].getIntensity();
@@ -1266,9 +1195,9 @@
                   theoretical_spec_all.insert(theoretical_spec_all.end(), theoretical_spec_xlinks_beta.begin(), theoretical_spec_xlinks_beta.end());
                   cout << "Compute xCorr" << endl;
                   std::vector< double > xcorr = xCorrelation(spectrum_light, theoretical_spec_all, 8, fragment_mass_tolerance);
-                  //double xcorr_max = *std::max_element(xcorr.begin(), xcorr.end());
-                  //cout << "Cross correlation score: " << xcorr_max << endl;
-                  //if (xcorr_max > xcorrMax) xcorrMax = xcorr_max;
+                  double xcorr_max = *std::max_element(xcorr.begin(), xcorr.end());
+                  cout << "Cross correlation score: " << xcorr_max << endl;
+                  if (xcorr_max > xcorrMax) xcorrMax = xcorr_max;
                   cout << "End of loop for one candidate." << endl;
               }
             }              
