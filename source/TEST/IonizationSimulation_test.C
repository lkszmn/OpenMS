--- conflicted
+++ resolved
@@ -75,11 +75,7 @@
 START_SECTION((IonizationSimulation(const SimRandomNumberGenerator& )))
 {
   ptr = new IonizationSimulation(rnd_gen);
-<<<<<<< HEAD
-  TEST_NOT_EQUAL(ptr, 0)
-=======
 	TEST_NOT_EQUAL(ptr, nullPointer)
->>>>>>> 6618663a
 }
 END_SECTION
 
@@ -156,24 +152,6 @@
 
   esi_sim.ionize(esi_features, cm, exp);
     
-<<<<<<< HEAD
-  TEST_EQUAL(esi_features.size(), 24)
-  ABORT_IF(esi_features.size()!=24)
-
-  TEST_EQUAL(esi_features[0].getCharge(), 1)
-  TEST_EQUAL(esi_features[0].getIntensity(), 8)
-
-  TEST_EQUAL(esi_features[1].getCharge(), 1)
-  TEST_EQUAL(esi_features[1].getIntensity(), 1)
-
-  TEST_EQUAL(esi_features[2].getCharge(), 5)
-  TEST_EQUAL(esi_features[2].getIntensity(), 2)
-
-  TEST_EQUAL(esi_features[3].getCharge(), 7)
-  TEST_EQUAL(esi_features[3].getIntensity(), 1)
-  
-  TEST_EQUAL(esi_features[4].getCharge(), 6)
-=======
   TEST_EQUAL(esi_features.size(), 22)
   ABORT_IF(esi_features.size()!=22)
 
@@ -190,39 +168,25 @@
   TEST_EQUAL(esi_features[3].getIntensity(), 3)
   
   TEST_EQUAL(esi_features[4].getCharge(), 7)
->>>>>>> 6618663a
   TEST_EQUAL(esi_features[4].getIntensity(), 1)
 
-  TEST_EQUAL(esi_features[5].getCharge(), 6)
+  TEST_EQUAL(esi_features[5].getCharge(), 7)
   TEST_EQUAL(esi_features[5].getIntensity(), 1)
 
-<<<<<<< HEAD
-  TEST_EQUAL(esi_features[6].getCharge(), 5)
-=======
   TEST_EQUAL(esi_features[6].getCharge(), 6)
->>>>>>> 6618663a
   TEST_EQUAL(esi_features[6].getIntensity(), 1)
 
-  TEST_EQUAL(esi_features[7].getCharge(), 5)
+  TEST_EQUAL(esi_features[7].getCharge(), 6)
   TEST_EQUAL(esi_features[7].getIntensity(), 1)
 
   TEST_EQUAL(esi_features[8].getCharge(), 4)
-<<<<<<< HEAD
-  TEST_EQUAL(esi_features[8].getIntensity(), 1)
-=======
   TEST_EQUAL(esi_features[8].getIntensity(), 2)
->>>>>>> 6618663a
 
   TEST_EQUAL(esi_features[9].getCharge(), 3)
   TEST_EQUAL(esi_features[9].getIntensity(), 2)
 
-<<<<<<< HEAD
-  TEST_EQUAL(esi_features[10].getCharge(), 3)
-  TEST_EQUAL(esi_features[10].getIntensity(), 2)
-=======
   TEST_EQUAL(esi_features[10].getCharge(), 5)
   TEST_EQUAL(esi_features[10].getIntensity(), 1)
->>>>>>> 6618663a
 
   TEST_EQUAL(esi_features[11].getCharge(), 5)
   TEST_EQUAL(esi_features[11].getIntensity(), 1)
@@ -239,18 +203,6 @@
   TEST_EQUAL(esi_features[15].getCharge(), 2)
   TEST_EQUAL(esi_features[15].getIntensity(), 1)
 
-<<<<<<< HEAD
-  TEST_EQUAL(esi_features[16].getCharge(), 5)
-  TEST_EQUAL(esi_features[16].getIntensity(), 2)
-
-	TEST_EQUAL(esi_features[17].getCharge(), 3)
-  TEST_EQUAL(esi_features[17].getIntensity(), 2)
-
-  TEST_EQUAL(esi_features[18].getCharge(), 5)
-  TEST_EQUAL(esi_features[18].getIntensity(), 1)
-
-  TEST_EQUAL(esi_features[19].getCharge(), 5)
-=======
   TEST_EQUAL(esi_features[16].getCharge(), 4)
   TEST_EQUAL(esi_features[16].getIntensity(), 3)
 
@@ -261,7 +213,6 @@
   TEST_EQUAL(esi_features[18].getIntensity(), 2)
 
   TEST_EQUAL(esi_features[19].getCharge(), 6)
->>>>>>> 6618663a
   TEST_EQUAL(esi_features[19].getIntensity(), 1)
 
   TEST_EQUAL(esi_features[20].getCharge(), 4)
